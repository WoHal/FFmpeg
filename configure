#!/bin/sh
#
# FFmpeg configure script
#
# Copyright (c) 2000-2002 Fabrice Bellard
# Copyright (c) 2005-2008 Diego Biurrun
# Copyright (c) 2005-2008 Mans Rullgard
#

# Prevent locale nonsense from breaking basic text processing.
LC_ALL=C
export LC_ALL

# make sure we are running under a compatible shell
# try to make this part work with most shells

try_exec(){
    echo "Trying shell $1"
    type "$1" > /dev/null 2>&1 && exec "$@"
}

unset foo
(: ${foo%%bar}) 2> /dev/null
E1="$?"

(: ${foo?}) 2> /dev/null
E2="$?"

if test "$E1" != 0 || test "$E2" = 0; then
    echo "Broken shell detected.  Trying alternatives."
    export FF_CONF_EXEC
    if test "0$FF_CONF_EXEC" -lt 1; then
        FF_CONF_EXEC=1
        try_exec bash "$0" "$@"
    fi
    if test "0$FF_CONF_EXEC" -lt 2; then
        FF_CONF_EXEC=2
        try_exec ksh "$0" "$@"
    fi
    if test "0$FF_CONF_EXEC" -lt 3; then
        FF_CONF_EXEC=3
        try_exec /usr/xpg4/bin/sh "$0" "$@"
    fi
    echo "No compatible shell script interpreter found."
    echo "This configure script requires a POSIX-compatible shell"
    echo "such as bash or ksh."
    echo "THIS IS NOT A BUG IN FFMPEG, DO NOT REPORT IT AS SUCH."
    echo "Instead, install a working POSIX-compatible shell."
    echo "Disabling this configure test will create a broken FFmpeg."
    if test "$BASH_VERSION" = '2.04.0(1)-release'; then
        echo "This bash version ($BASH_VERSION) is broken on your platform."
        echo "Upgrade to a later version if available."
    fi
    exit 1
fi

test -d /usr/xpg4/bin && PATH=/usr/xpg4/bin:$PATH

show_help(){
    cat <<EOF
Usage: configure [options]
Options: [defaults in brackets after descriptions]

Help options:
  --help                   print this message
  --list-decoders          show all available decoders
  --list-encoders          show all available encoders
  --list-hwaccels          show all available hardware accelerators
  --list-demuxers          show all available demuxers
  --list-muxers            show all available muxers
  --list-parsers           show all available parsers
  --list-protocols         show all available protocols
  --list-bsfs              show all available bitstream filters
  --list-indevs            show all available input devices
  --list-outdevs           show all available output devices
  --list-filters           show all available filters

Standard options:
  --logfile=FILE           log tests and output to FILE [config.log]
  --disable-logging        do not log configure debug information
  --fatal-warnings         fail if any configure warning is generated
  --prefix=PREFIX          install in PREFIX [$prefix]
  --bindir=DIR             install binaries in DIR [PREFIX/bin]
  --datadir=DIR            install data files in DIR [PREFIX/share/ffmpeg]
  --libdir=DIR             install libs in DIR [PREFIX/lib]
  --shlibdir=DIR           install shared libs in DIR [PREFIX/lib]
  --incdir=DIR             install includes in DIR [PREFIX/include]
  --mandir=DIR             install man page in DIR [PREFIX/share/man]

Licensing options:
  --enable-gpl             allow use of GPL code, the resulting libs
                           and binaries will be under GPL [no]
  --enable-version3        upgrade (L)GPL to version 3 [no]
  --enable-nonfree         allow use of nonfree code, the resulting libs
                           and binaries will be unredistributable [no]

Configuration options:
  --disable-static         do not build static libraries [no]
  --enable-shared          build shared libraries [no]
  --enable-small           optimize for size instead of speed
  --disable-runtime-cpudetect disable detecting cpu capabilities at runtime (smaller binary)
  --enable-gray            enable full grayscale support (slower color)
  --disable-swscale-alpha  disable alpha channel support in swscale
  --disable-all            disable building components, libraries and programs

Program options:
  --disable-programs       do not build command line programs
  --disable-ffmpeg         disable ffmpeg build
  --disable-ffplay         disable ffplay build
  --disable-ffprobe        disable ffprobe build
  --disable-ffserver       disable ffserver build

Documentation options:
  --disable-doc            do not build documentation
  --disable-htmlpages      do not build HTML documentation pages
  --disable-manpages       do not build man documentation pages
  --disable-podpages       do not build POD documentation pages
  --disable-txtpages       do not build text documentation pages

Component options:
  --disable-avdevice       disable libavdevice build
  --disable-avcodec        disable libavcodec build
  --disable-avformat       disable libavformat build
  --disable-avutil         disable libavutil build
  --disable-swresample     disable libswresample build
  --disable-swscale        disable libswscale build
  --disable-postproc       disable libpostproc build
  --disable-avfilter       disable libavfilter build
  --enable-avresample      enable libavresample build [no]
  --disable-pthreads       disable pthreads [auto]
  --disable-w32threads     disable Win32 threads [auto]
  --disable-os2threads     disable OS/2 threads [auto]
  --disable-network        disable network support [no]
  --disable-dct            disable DCT code
  --disable-dwt            disable DWT code
  --disable-lsp            disable LSP code
  --disable-lzo            disable LZO decoder code
  --disable-mdct           disable MDCT code
  --disable-rdft           disable RDFT code
  --disable-fft            disable FFT code

Hardware accelerators:
  --enable-dxva2           enable DXVA2 code
  --enable-vaapi           enable VAAPI code
  --enable-vda             enable VDA code
  --enable-vdpau           enable VDPAU code

Individual component options:
  --disable-everything     disable all components listed below
  --disable-encoder=NAME   disable encoder NAME
  --enable-encoder=NAME    enable encoder NAME
  --disable-encoders       disable all encoders
  --disable-decoder=NAME   disable decoder NAME
  --enable-decoder=NAME    enable decoder NAME
  --disable-decoders       disable all decoders
  --disable-hwaccel=NAME   disable hwaccel NAME
  --enable-hwaccel=NAME    enable hwaccel NAME
  --disable-hwaccels       disable all hwaccels
  --disable-muxer=NAME     disable muxer NAME
  --enable-muxer=NAME      enable muxer NAME
  --disable-muxers         disable all muxers
  --disable-demuxer=NAME   disable demuxer NAME
  --enable-demuxer=NAME    enable demuxer NAME
  --disable-demuxers       disable all demuxers
  --enable-parser=NAME     enable parser NAME
  --disable-parser=NAME    disable parser NAME
  --disable-parsers        disable all parsers
  --enable-bsf=NAME        enable bitstream filter NAME
  --disable-bsf=NAME       disable bitstream filter NAME
  --disable-bsfs           disable all bitstream filters
  --enable-protocol=NAME   enable protocol NAME
  --disable-protocol=NAME  disable protocol NAME
  --disable-protocols      disable all protocols
  --enable-indev=NAME      enable input device NAME
  --disable-indev=NAME     disable input device NAME
  --disable-indevs         disable input devices
  --enable-outdev=NAME     enable output device NAME
  --disable-outdev=NAME    disable output device NAME
  --disable-outdevs        disable output devices
  --disable-devices        disable all devices
  --enable-filter=NAME     enable filter NAME
  --disable-filter=NAME    disable filter NAME
  --disable-filters        disable all filters

External library support:
  --enable-avisynth        enable reading of AVISynth script files [no]
  --enable-bzlib           enable bzlib [autodetect]
  --enable-fontconfig      enable fontconfig
  --enable-frei0r          enable frei0r video filtering
  --enable-gnutls          enable gnutls [no]
  --enable-iconv           enable iconv [autodetect]
  --enable-libaacplus      enable AAC+ encoding via libaacplus [no]
  --enable-libass          enable libass subtitles rendering [no]
  --enable-libbluray       enable BluRay reading using libbluray [no]
  --enable-libcaca         enable textual display using libcaca
  --enable-libcelt         enable CELT decoding via libcelt [no]
  --enable-libcdio         enable audio CD grabbing with libcdio
  --enable-libdc1394       enable IIDC-1394 grabbing using libdc1394
                           and libraw1394 [no]
  --enable-libfaac         enable AAC encoding via libfaac [no]
  --enable-libfdk-aac      enable AAC encoding via libfdk-aac [no]
  --enable-libflite        enable flite (voice synthesis) support via libflite [no]
  --enable-libfreetype     enable libfreetype [no]
  --enable-libgsm          enable GSM de/encoding via libgsm [no]
  --enable-libiec61883     enable iec61883 via libiec61883 [no]
  --enable-libilbc         enable iLBC de/encoding via libilbc [no]
  --enable-libmodplug      enable ModPlug via libmodplug [no]
  --enable-libmp3lame      enable MP3 encoding via libmp3lame [no]
  --enable-libnut          enable NUT (de)muxing via libnut,
                           native (de)muxer exists [no]
  --enable-libopencore-amrnb enable AMR-NB de/encoding via libopencore-amrnb [no]
  --enable-libopencore-amrwb enable AMR-WB decoding via libopencore-amrwb [no]
  --enable-libopencv       enable video filtering via libopencv [no]
  --enable-libopenjpeg     enable JPEG 2000 de/encoding via OpenJPEG [no]
  --enable-libopus         enable Opus decoding via libopus [no]
  --enable-libpulse        enable Pulseaudio input via libpulse [no]
  --enable-librtmp         enable RTMP[E] support via librtmp [no]
  --enable-libschroedinger enable Dirac de/encoding via libschroedinger [no]
  --enable-libsoxr         enable Include libsoxr resampling [no]
  --enable-libspeex        enable Speex de/encoding via libspeex [no]
  --enable-libstagefright-h264  enable H.264 decoding via libstagefright [no]
  --enable-libtheora       enable Theora encoding via libtheora [no]
  --enable-libtwolame      enable MP2 encoding via libtwolame [no]
  --enable-libutvideo      enable Ut Video encoding and decoding via libutvideo [no]
  --enable-libv4l2         enable libv4l2/v4l-utils [no]
  --enable-libvo-aacenc    enable AAC encoding via libvo-aacenc [no]
  --enable-libvo-amrwbenc  enable AMR-WB encoding via libvo-amrwbenc [no]
  --enable-libvorbis       enable Vorbis en/decoding via libvorbis,
                           native implementation exists [no]
  --enable-libvpx          enable VP8 and VP9 de/encoding via libvpx [no]
  --enable-libx264         enable H.264 encoding via x264 [no]
  --enable-libxavs         enable AVS encoding via xavs [no]
  --enable-libxvid         enable Xvid encoding via xvidcore,
                           native MPEG-4/Xvid encoder exists [no]
  --enable-openal          enable OpenAL 1.1 capture support [no]
  --enable-openssl         enable openssl [no]
  --enable-x11grab         enable X11 grabbing [no]
  --enable-zlib            enable zlib [autodetect]

Advanced options (experts only):
  --cross-prefix=PREFIX    use PREFIX for compilation tools [$cross_prefix]
  --enable-cross-compile   assume a cross-compiler is used
  --sysroot=PATH           root of cross-build tree
  --sysinclude=PATH        location of cross-build system headers
  --target-os=OS           compiler targets OS [$target_os]
  --target-exec=CMD        command to run executables on target
  --target-path=DIR        path to view of build directory on target
  --toolchain=NAME         set tool defaults according to NAME
  --nm=NM                  use nm tool NM [$nm_default]
  --ar=AR                  use archive tool AR [$ar_default]
  --as=AS                  use assembler AS [$as_default]
  --yasmexe=EXE            use yasm-compatible assembler EXE [$yasmexe_default]
  --cc=CC                  use C compiler CC [$cc_default]
  --cxx=CXX                use C compiler CXX [$cxx_default]
  --dep-cc=DEPCC           use dependency generator DEPCC [$cc_default]
  --ld=LD                  use linker LD [$ld_default]
  --host-cc=HOSTCC         use host C compiler HOSTCC
  --host-cflags=HCFLAGS    use HCFLAGS when compiling for host
  --host-cppflags=HCPPFLAGS use HCPPFLAGS when compiling for host
  --host-ld=HOSTLD         use host linker HOSTLD
  --host-ldflags=HLDFLAGS  use HLDFLAGS when linking for host
  --host-libs=HLIBS        use libs HLIBS when linking for host
  --host-os=OS             compiler host OS [$target_os]
  --extra-cflags=ECFLAGS   add ECFLAGS to CFLAGS [$CFLAGS]
  --extra-cxxflags=ECFLAGS add ECFLAGS to CXXFLAGS [$CXXFLAGS]
  --extra-ldflags=ELDFLAGS add ELDFLAGS to LDFLAGS [$LDFLAGS]
  --extra-libs=ELIBS       add ELIBS [$ELIBS]
  --extra-version=STRING   version string suffix []
  --optflags=OPTFLAGS      override optimization-related compiler flags
  --build-suffix=SUFFIX    library name suffix []
  --malloc-prefix=PREFIX   prefix malloc and related names with PREFIX
  --progs-suffix=SUFFIX    program name suffix []
  --arch=ARCH              select architecture [$arch]
  --cpu=CPU                select the minimum required CPU (affects
                           instruction selection, may crash on older CPUs)
  --enable-pic             build position-independent code
  --enable-sram            allow use of on-chip SRAM
  --enable-thumb           compile for Thumb instruction set
  --disable-symver         disable symbol versioning
  --enable-hardcoded-tables use hardcoded tables instead of runtime generation
  --disable-safe-bitstream-reader
                           disable buffer boundary checking in bitreaders
                           (faster, but may crash)
  --enable-memalign-hack   emulate memalign, interferes with memory debuggers
  --enable-lto             use link-time optimization

Optimization options (experts only):
  --disable-asm            disable all assembler optimizations
  --disable-altivec        disable AltiVec optimizations
  --disable-amd3dnow       disable 3DNow! optimizations
  --disable-amd3dnowext    disable 3DNow! extended optimizations
  --disable-mmx            disable MMX optimizations
  --disable-mmxext         disable MMXEXT optimizations
  --disable-sse            disable SSE optimizations
  --disable-sse2           disable SSE2 optimizations
  --disable-sse3           disable SSE3 optimizations
  --disable-ssse3          disable SSSE3 optimizations
  --disable-sse4           disable SSE4 optimizations
  --disable-sse42          disable SSE4.2 optimizations
  --disable-avx            disable AVX optimizations
  --disable-fma4           disable FMA4 optimizations
  --disable-armv5te        disable armv5te optimizations
  --disable-armv6          disable armv6 optimizations
  --disable-armv6t2        disable armv6t2 optimizations
  --disable-vfp            disable VFP optimizations
  --disable-neon           disable NEON optimizations
  --disable-vis            disable VIS optimizations
  --disable-inline-asm     disable use of inline assembler
  --disable-yasm           disable use of yasm assembler
  --disable-mips32r2       disable MIPS32R2 optimizations
  --disable-mipsdspr1      disable MIPS DSP ASE R1 optimizations
  --disable-mipsdspr2      disable MIPS DSP ASE R2 optimizations
  --disable-mipsfpu        disable floating point MIPS optimizations
  --disable-fast-unaligned consider unaligned accesses slow

Developer options (useful when working on FFmpeg itself):
  --enable-coverage        build with test coverage instrumentation
  --disable-debug          disable debugging symbols
  --enable-debug=LEVEL     set the debug level [$debuglevel]
  --disable-optimizations  disable compiler optimizations
  --enable-extra-warnings  enable more compiler warnings
  --disable-stripping      disable stripping of executables and shared libraries
  --assert-level=level     0(default), 1 or 2, amount of assertion testing,
                           2 causes a slowdown at runtime.
  --enable-memory-poisoning fill heap uninitialized allocated space with arbitrary data
  --valgrind=VALGRIND      run "make fate" tests through valgrind to detect memory
                           leaks and errors, using the specified valgrind binary.
                           Cannot be combined with --target-exec
  --enable-ftrapv          Trap arithmetic overflows
  --samples=PATH           location of test samples for FATE, if not set use
                           \$FATE_SAMPLES at make invocation time.
  --enable-xmm-clobber-test check XMM registers for clobbering (Win64-only;
                           should be used only for debugging purposes)
  --enable-random          randomly enable/disable components
  --disable-random
  --enable-random=LIST     randomly enable/disable specific components or
  --disable-random=LIST    component groups. LIST is a comma-separated list
                           of NAME[:PROB] entries where NAME is a component
                           (group) and PROB the probability associated with
                           NAME (default 0.5).
  --random-seed=VALUE      seed value for --enable/disable-random

NOTE: Object files are built at the place where configure is launched.
EOF
  exit 0
}

quotes='""'

log(){
    echo "$@" >> $logfile
}

log_file(){
    log BEGIN $1
    pr -n -t $1 >> $logfile
    log END $1
}

echolog(){
    log "$@"
    echo "$@"
}

warn(){
    log "WARNING: $*"
    WARNINGS="${WARNINGS}WARNING: $*\n"
}

die(){
    echolog "$@"
    cat <<EOF

If you think configure made a mistake, make sure you are using the latest
version from Git.  If the latest version fails, report the problem to the
ffmpeg-user@ffmpeg.org mailing list or IRC #ffmpeg on irc.freenode.net.
EOF
    if disabled logging; then
        cat <<EOF
Rerun configure with logging enabled (do not use --disable-logging), and
include the log this produces with your report.
EOF
    else
        cat <<EOF
Include the log file "$logfile" produced by configure as this will help
solving the problem.
EOF
    fi
    exit 1
}

# Avoid locale weirdness, besides we really just want to translate ASCII.
toupper(){
    echo "$@" | tr abcdefghijklmnopqrstuvwxyz ABCDEFGHIJKLMNOPQRSTUVWXYZ
}

tolower(){
    echo "$@" | tr ABCDEFGHIJKLMNOPQRSTUVWXYZ abcdefghijklmnopqrstuvwxyz
}

c_escape(){
    echo "$*" | sed 's/["\\]/\\\0/g'
}

sh_quote(){
    v=$(echo "$1" | sed "s/'/'\\\\''/g")
    test "x$v" = "x${v#*[!A-Za-z0-9_/.+-]}" || v="'$v'"
    echo "$v"
}

cleanws(){
    echo "$@" | sed 's/^ *//;s/  */ /g;s/ *$//'
}

filter(){
    pat=$1
    shift
    for v; do
        eval "case $v in $pat) echo $v ;; esac"
    done
}

filter_out(){
    pat=$1
    shift
    for v; do
        eval "case $v in $pat) ;; *) echo $v ;; esac"
    done
}

map(){
    m=$1
    shift
    for v; do eval $m; done
}

add_suffix(){
    suffix=$1
    shift
    for v; do echo ${v}${suffix}; done
}

set_all(){
    value=$1
    shift
    for var in $*; do
        eval $var=$value
    done
}

set_weak(){
    value=$1
    shift
    for var; do
        eval : \${$var:=$value}
    done
}

sanitize_var_name(){
    echo $@ | sed 's/[^A-Za-z0-9_]/_/g'
}

set_safe(){
    var=$1
    shift
    eval $(sanitize_var_name "$var")='$*'
}

get_safe(){
    eval echo \$$(sanitize_var_name "$1")
}

pushvar(){
    for var in $*; do
        eval level=\${${var}_level:=0}
        eval ${var}_${level}="\$$var"
        eval ${var}_level=$(($level+1))
    done
}

popvar(){
    for var in $*; do
        eval level=\${${var}_level:-0}
        test $level = 0 && continue
        eval level=$(($level-1))
        eval $var="\${${var}_${level}}"
        eval ${var}_level=$level
        eval unset ${var}_${level}
    done
}

enable(){
    set_all yes $*
}

disable(){
    set_all no $*
}

enable_weak(){
    set_weak yes $*
}

disable_weak(){
    set_weak no $*
}

enable_safe(){
    for var; do
        enable $(echo "$var" | sed 's/[^A-Za-z0-9_]/_/g')
    done
}

disable_safe(){
    for var; do
        disable $(echo "$var" | sed 's/[^A-Za-z0-9_]/_/g')
    done
}

do_enable_deep(){
    for var; do
        enabled $var && continue
        eval sel="\$${var}_select"
        eval sgs="\$${var}_suggest"
        pushvar var sgs
        enable_deep $sel
        popvar sgs
        enable_deep_weak $sgs
        popvar var
    done
}

enable_deep(){
    do_enable_deep $*
    enable $*
}

enable_deep_weak(){
    do_enable_deep $*
    enable_weak $*
}

enabled(){
    test "${1#!}" = "$1" && op== || op=!=
    eval test "x\$${1#!}" $op "xyes"
}

disabled(){
    test "${1#!}" = "$1" && op== || op=!=
    eval test "x\$${1#!}" $op "xno"
}

enabled_all(){
    for opt; do
        enabled $opt || return 1
    done
}

disabled_all(){
    for opt; do
        disabled $opt || return 1
    done
}

enabled_any(){
    for opt; do
        enabled $opt && return 0
    done
}

disabled_any(){
    for opt; do
        disabled $opt && return 0
    done
    return 1
}

set_default(){
    for opt; do
        eval : \${$opt:=\$${opt}_default}
    done
}

is_in(){
    value=$1
    shift
    for var in $*; do
        [ $var = $value ] && return 0
    done
    return 1
}

do_check_deps(){
    for cfg; do
        cfg="${cfg#!}"
        enabled ${cfg}_checking && die "Circular dependency for $cfg."
        disabled ${cfg}_checking && continue
        enable ${cfg}_checking
        append allopts $cfg

        eval dep_all="\$${cfg}_deps"
        eval dep_any="\$${cfg}_deps_any"
        eval dep_sel="\$${cfg}_select"
        eval dep_sgs="\$${cfg}_suggest"
        eval dep_ifa="\$${cfg}_if"
        eval dep_ifn="\$${cfg}_if_any"

        pushvar cfg dep_all dep_any dep_sel dep_sgs dep_ifa dep_ifn
        do_check_deps $dep_all $dep_any $dep_sel $dep_sgs $dep_ifa $dep_ifn
        popvar cfg dep_all dep_any dep_sel dep_sgs dep_ifa dep_ifn

        [ -n "$dep_ifa" ] && { enabled_all $dep_ifa && enable_weak $cfg; }
        [ -n "$dep_ifn" ] && { enabled_any $dep_ifn && enable_weak $cfg; }
        enabled_all  $dep_all || disable $cfg
        enabled_any  $dep_any || disable $cfg
        disabled_any $dep_sel && disable $cfg

        if enabled $cfg; then
            enable_deep $dep_sel
            enable_deep_weak $dep_sgs
        fi

        disable ${cfg}_checking
    done
}

check_deps(){
    unset allopts

    do_check_deps "$@"

    for cfg in $allopts; do
        enabled $cfg || continue
        eval dep_extralibs="\$${cfg}_extralibs"
        test -n "$dep_extralibs" && add_extralibs $dep_extralibs
    done
}

print_config(){
    pfx=$1
    files=$2
    shift 2
    map 'eval echo "$v \${$v:-no}"' "$@" |
    awk "BEGIN { split(\"$files\", files) }
        {
            c = \"$pfx\" toupper(\$1);
            v = \$2;
            sub(/yes/, 1, v);
            sub(/no/,  0, v);
            for (f in files) {
                file = files[f];
                if (file ~ /\\.h\$/) {
                    printf(\"#define %s %d\\n\", c, v) >>file;
                } else if (file ~ /\\.asm\$/) {
                    printf(\"%%define %s %d\\n\", c, v) >>file;
                } else if (file ~ /\\.mak\$/) {
                    n = -v ? \"\" : \"!\";
                    printf(\"%s%s=yes\\n\", n, c) >>file;
                }
            }
        }"
}

print_enabled(){
    suf=$1
    shift
    for v; do
        enabled $v && printf "%s\n" ${v%$suf};
    done
}

append(){
    var=$1
    shift
    eval "$var=\"\$$var $*\""
}

prepend(){
    var=$1
    shift
    eval "$var=\"$* \$$var\""
}

add_cppflags(){
    append CPPFLAGS "$@"
}

add_cflags(){
    append CFLAGS $($cflags_filter "$@")
}

add_cxxflags(){
    append CXXFLAGS $($cflags_filter "$@")
}

add_asflags(){
    append ASFLAGS $($asflags_filter "$@")
}

add_ldflags(){
    append LDFLAGS $($ldflags_filter "$@")
}

add_extralibs(){
    prepend extralibs $($ldflags_filter "$@")
}

add_host_cppflags(){
    append host_cppflags "$@"
}

add_host_cflags(){
    append host_cflags $($host_cflags_filter "$@")
}

add_host_ldflags(){
    append host_ldflags $($host_ldflags_filter "$@")
}

add_compat(){
    append compat_objs $1
    shift
    map 'add_cppflags -D$v' "$@"
}

check_cmd(){
    log "$@"
    "$@" >> $logfile 2>&1
}

cc_o(){
    eval printf '%s\\n' $CC_O
}

cc_e(){
    eval printf '%s\\n' $CC_E
}

check_cc(){
    log check_cc "$@"
    cat > $TMPC
    log_file $TMPC
    check_cmd $cc $CPPFLAGS $CFLAGS "$@" $CC_C $(cc_o $TMPO) $TMPC
}

check_cxx(){
    log check_cxx "$@"
    cat > $TMPCPP
    log_file $TMPCPP
    check_cmd $cxx $CPPFLAGS $CFLAGS $CXXFLAGS "$@" $CXX_C -o $TMPO $TMPCPP
}

check_cpp(){
    log check_cpp "$@"
    cat > $TMPC
    log_file $TMPC
    check_cmd $cc $CPPFLAGS $CFLAGS "$@" $(cc_e $TMPO) $TMPC
}

as_o(){
    eval printf '%s\\n' $AS_O
}

check_as(){
    log check_as "$@"
    cat > $TMPS
    log_file $TMPS
    check_cmd $as $CPPFLAGS $ASFLAGS "$@" $AS_C $(as_o $TMPO) $TMPS
}

check_inline_asm(){
    log check_inline_asm "$@"
    name="$1"
    code="$2"
    shift 2
    disable $name
    check_cc "$@" <<EOF && enable $name
void foo(void){ __asm__ volatile($code); }
EOF
}

check_insn(){
    log check_insn "$@"
    check_inline_asm ${1}_inline "\"$2\""
    echo "$2" | check_as && enable ${1}_external || disable ${1}_external
}

check_yasm(){
    log check_yasm "$@"
    echo "$1" > $TMPS
    log_file $TMPS
    shift 1
    check_cmd $yasmexe $YASMFLAGS -Werror "$@" -o $TMPO $TMPS
}

ld_o(){
    eval printf '%s\\n' $LD_O
}

check_ld(){
    log check_ld "$@"
    type=$1
    shift 1
    flags=$(filter_out '-l*|*.so' $@)
    libs=$(filter '-l*|*.so' $@)
    check_$type $($cflags_filter $flags) || return
    flags=$($ldflags_filter $flags)
    libs=$($ldflags_filter $libs)
    check_cmd $ld $LDFLAGS $flags $(ld_o $TMPE) $TMPO $libs $extralibs
}

check_code(){
    log check_code "$@"
    check=$1
    headers=$2
    code=$3
    shift 3
    {
        for hdr in $headers; do
            echo "#include <$hdr>"
        done
        echo "int main(void) { $code; return 0; }"
    } | check_$check "$@"
}

check_cppflags(){
    log check_cppflags "$@"
    check_cc "$@" <<EOF && append CPPFLAGS "$@"
int x;
EOF
}

check_cflags(){
    log check_cflags "$@"
    set -- $($cflags_filter "$@")
    check_cc "$@" <<EOF && append CFLAGS "$@"
int x;
EOF
}

check_cxxflags(){
    log check_cxxflags "$@"
    set -- $($cflags_filter "$@")
    check_cxx "$@" <<EOF && append CXXFLAGS "$@"
int x;
EOF
}

test_ldflags(){
    log test_ldflags "$@"
    check_ld "cc" "$@" <<EOF
int main(void){ return 0; }
EOF
}

check_ldflags(){
    log check_ldflags "$@"
    test_ldflags "$@" && add_ldflags "$@"
}

check_header(){
    log check_header "$@"
    header=$1
    shift
    disable_safe $header
    check_cpp "$@" <<EOF && enable_safe $header
#include <$header>
int x;
EOF
}

check_func(){
    log check_func "$@"
    func=$1
    shift
    disable $func
    check_ld "cc" "$@" <<EOF && enable $func
extern int $func();
int main(void){ $func(); }
EOF
}

check_mathfunc(){
    log check_mathfunc "$@"
    func=$1
    narg=$2
    shift 2
    test $narg = 2 && args="f, g" || args="f"
    disable $func
    check_ld "cc" "$@" <<EOF && enable $func
#include <math.h>
float foo(float f, float g) { return $func($args); }
int main(void){ return (int) foo; }
EOF
}

check_func_headers(){
    log check_func_headers "$@"
    headers=$1
    funcs=$2
    shift 2
    {
        for hdr in $headers; do
            echo "#include <$hdr>"
        done
        for func in $funcs; do
            echo "long check_$func(void) { return (long) $func; }"
        done
        echo "int main(void) { return 0; }"
    } | check_ld "cc" "$@" && enable $funcs && enable_safe $headers
}

check_class_headers_cpp(){
    log check_class_headers_cpp "$@"
    headers=$1
    classes=$2
    shift 2
    {
        for hdr in $headers; do
            echo "#include <$hdr>"
        done
        echo "int main(void) { "
        i=1
        for class in $classes; do
            echo "$class obj$i;"
            i=$(expr $i + 1)
        done
        echo "return 0; }"
    } | check_ld "cxx" "$@" && enable $funcs && enable_safe $headers
}

check_cpp_condition(){
    log check_cpp_condition "$@"
    header=$1
    condition=$2
    shift 2
    check_cpp "$@" <<EOF
#include <$header>
#if !($condition)
#error "unsatisfied condition: $condition"
#endif
EOF
}

check_lib(){
    log check_lib "$@"
    header="$1"
    func="$2"
    shift 2
    check_header $header && check_func $func "$@" && add_extralibs "$@"
}

check_lib2(){
    log check_lib2 "$@"
    headers="$1"
    funcs="$2"
    shift 2
    check_func_headers "$headers" "$funcs" "$@" && add_extralibs "$@"
}

check_lib_cpp(){
    log check_lib_cpp "$@"
    headers="$1"
    classes="$2"
    shift 2
    check_class_headers_cpp "$headers" "$classes" "$@" && add_extralibs "$@"
}

check_pkg_config(){
    log check_pkg_config "$@"
    pkg="$1"
    headers="$2"
    funcs="$3"
    shift 3
    $pkg_config --exists $pkg 2>/dev/null || return
    pkg_cflags=$($pkg_config --cflags $pkg)
    pkg_libs=$($pkg_config --libs $pkg)
    check_func_headers "$headers" "$funcs" $pkg_cflags $pkg_libs "$@" &&
        set_safe ${pkg}_cflags $pkg_cflags   &&
        set_safe ${pkg}_libs   $pkg_libs
}

check_exec(){
    check_ld "cc" "$@" && { enabled cross_compile || $TMPE >> $logfile 2>&1; }
}

check_exec_crash(){
    code=$(cat)

    # exit() is not async signal safe.  _Exit (C99) and _exit (POSIX)
    # are safe but may not be available everywhere.  Thus we use
    # raise(SIGTERM) instead.  The check is run in a subshell so we
    # can redirect the "Terminated" message from the shell.  SIGBUS
    # is not defined by standard C so it is used conditionally.

    (check_exec "$@") >> $logfile 2>&1 <<EOF
#include <signal.h>
static void sighandler(int sig){
    raise(SIGTERM);
}
int func(void){
    $code
}
int (*func_ptr)(void) = func;
int main(void){
    signal(SIGILL, sighandler);
    signal(SIGFPE, sighandler);
    signal(SIGSEGV, sighandler);
#ifdef SIGBUS
    signal(SIGBUS, sighandler);
#endif
    return func_ptr();
}
EOF
}

check_type(){
    log check_type "$@"
    headers=$1
    type=$2
    shift 2
    disable_safe "$type"
    check_code cc "$headers" "$type v" "$@" && enable_safe "$type"
}

check_struct(){
    log check_struct "$@"
    headers=$1
    struct=$2
    member=$3
    shift 3
    disable_safe "${struct}_${member}"
    check_code cc "$headers" "const void *p = &(($struct *)0)->$member" "$@" &&
        enable_safe "${struct}_${member}"
}

check_builtin(){
    log check_builtin "$@"
    name=$1
    headers=$2
    builtin=$3
    shift 3
    disable "$name"
    check_code ld "$headers" "$builtin" "cc" "$@" && enable "$name"
}

require(){
    name="$1"
    header="$2"
    func="$3"
    shift 3
    check_lib $header $func "$@" || die "ERROR: $name not found"
}

require2(){
    name="$1"
    headers="$2"
    func="$3"
    shift 3
    check_lib2 "$headers" $func "$@" || die "ERROR: $name not found"
}

require_cpp(){
    name="$1"
    headers="$2"
    classes="$3"
    shift 3
    check_lib_cpp "$headers" "$classes" "$@" || die "ERROR: $name not found"
}

require_pkg_config(){
    pkg="$1"
    check_pkg_config "$@" || die "ERROR: $pkg not found"
    add_cflags    $(get_safe ${pkg}_cflags)
    add_extralibs $(get_safe ${pkg}_libs)
}

hostcc_o(){
    eval printf '%s\\n' $HOSTCC_O
}

check_host_cc(){
    log check_host_cc "$@"
    cat > $TMPC
    log_file $TMPC
    check_cmd $host_cc $host_cflags "$@" $HOSTCC_C $(hostcc_o $TMPO) $TMPC
}

check_host_cppflags(){
    log check_host_cppflags "$@"
    check_host_cc "$@" <<EOF && append host_cppflags "$@"
int x;
EOF
}

check_host_cflags(){
    log check_host_cflags "$@"
    set -- $($host_cflags_filter "$@")
    check_host_cc "$@" <<EOF && append host_cflags "$@"
int x;
EOF
}

apply(){
    file=$1
    shift
    "$@" < "$file" > "$file.tmp" && mv "$file.tmp" "$file" || rm "$file.tmp"
}

cp_if_changed(){
    cmp -s "$1" "$2" && echo "$2 is unchanged" && return
    mkdir -p "$(dirname $2)"
    $cp_f "$1" "$2"
}

# CONFIG_LIST contains configurable options, while HAVE_LIST is for
# system-dependent things.

COMPONENT_LIST="
    bsfs
    decoders
    demuxers
    encoders
    filters
    hwaccels
    indevs
    muxers
    outdevs
    parsers
    protocols
"

EXTERNAL_LIBRARY_LIST="
    avisynth
    bzlib
    crystalhd
    fontconfig
    frei0r
    gnutls
    iconv
    libaacplus
    libass
    libbluray
    libcaca
    libcdio
    libcelt
    libdc1394
    libfaac
    libfdk_aac
    libflite
    libfreetype
    libgsm
    libiec61883
    libilbc
    libmodplug
    libmp3lame
    libnut
    libopencore_amrnb
    libopencore_amrwb
    libopencv
    libopenjpeg
    libopus
    libpulse
    librtmp
    libschroedinger
    libsoxr
    libspeex
    libstagefright_h264
    libtheora
    libtwolame
    libutvideo
    libv4l2
    libvo_aacenc
    libvo_amrwbenc
    libvorbis
    libvpx
    libx264
    libxavs
    libxvid
    openal
    openssl
    x11grab
    zlib
"

DOCUMENT_LIST="
    doc
    htmlpages
    manpages
    podpages
    txtpages
"

HWACCEL_LIST="
    dxva2
    vaapi
    vda
    vdpau
"

LIBRARY_LIST="
    avcodec
    avdevice
    avfilter
    avformat
    avresample
    avutil
    postproc
    swresample
    swscale
"

PROGRAM_LIST="
    ffplay
    ffprobe
    ffserver
    ffmpeg
"

CONFIG_LIST="
    $COMPONENT_LIST
    $DOCUMENT_LIST
    $EXTERNAL_LIBRARY_LIST
    $HWACCEL_LIST
    $LIBRARY_LIST
    $PROGRAM_LIST
    dct
    dwt
    fast_unaligned
    fft
    ftrapv
    gpl
    gray
    hardcoded_tables
    incompatible_fork_abi
    lsp
    lzo
    mdct
    memalign_hack
    memory_poisoning
    network
    nonfree
    pic
    rdft
    runtime_cpudetect
    safe_bitstream_reader
    shared
    small
    sram
    static
    swscale_alpha
    thumb
    version3
    xmm_clobber_test
"

THREADS_LIST='
    pthreads
    w32threads
    os2threads
'

ARCH_LIST='
    aarch64
    alpha
    arm
    avr32
    avr32_ap
    avr32_uc
    bfin
    ia64
    m68k
    mips
    mips64
    parisc
    ppc
    ppc64
    s390
    sh4
    sparc
    sparc64
    tilegx
    tilepro
    tomi
    x86
    x86_32
    x86_64
'

ARCH_EXT_LIST_ARM='
    armv5te
    armv6
    armv6t2
    neon
    vfp
    vfpv3
'

ARCH_EXT_LIST_X86='
    amd3dnow
    amd3dnowext
    avx
    fma4
    mmx
    mmxext
    sse
    sse2
    sse3
    sse4
    sse42
    ssse3
'

ARCH_EXT_LIST="
    $ARCH_EXT_LIST_ARM
    $ARCH_EXT_LIST_X86
    altivec
    ppc4xx
    vis
    mipsfpu
    mips32r2
    mipsdspr1
    mipsdspr2
"

HAVE_LIST_CMDLINE='
    inline_asm
    symver
    yasm
'

HAVE_LIST_PUB='
    bigendian
    fast_unaligned
    incompatible_fork_abi
'

MATH_FUNCS="
    atanf
    atan2f
    cbrt
    cbrtf
    cosf
    exp2
    exp2f
    expf
    isinf
    isnan
    ldexpf
    llrint
    llrintf
    log2
    log2f
    log10f
    lrint
    lrintf
    powf
    rint
    round
    roundf
    sinf
    trunc
    truncf
"

HAVE_LIST="
    $ARCH_EXT_LIST
    $(add_suffix _external $ARCH_EXT_LIST)
    $(add_suffix _inline   $ARCH_EXT_LIST)
    $HAVE_LIST_CMDLINE
    $HAVE_LIST_PUB
    $THREADS_LIST
    $MATH_FUNCS
    access
    aligned_malloc
    aligned_stack
    alsa_asoundlib_h
    altivec_h
    arpa_inet_h
    asm_mod_q
    asm_mod_y
    asm_types_h
    attribute_may_alias
    attribute_packed
    cdio_paranoia_h
    cdio_paranoia_paranoia_h
    clock_gettime
    closesocket
    cmov
    CommandLineToArgvW
    cpunop
    CryptGenRandom
    dcbzl
    dev_bktr_ioctl_bt848_h
    dev_bktr_ioctl_meteor_h
    dev_ic_bt8xx_h
    dev_video_bktr_ioctl_bt848_h
    dev_video_meteor_ioctl_meteor_h
    direct_h
    dlfcn_h
    dlopen
    dos_paths
    dxva_h
    ebp_available
    ebx_available
    fast_64bit
    fast_clz
    fast_cmov
    fcntl
    fork
    getaddrinfo
    gethrtime
    getopt
    GetProcessAffinityMask
    GetProcessMemoryInfo
    GetProcessTimes
    GetSystemTimeAsFileTime
    getrusage
    getservbyport
    gettimeofday
    glob
    gnu_as
    gsm_h
    ibm_asm
    inet_aton
    io_h
    isatty
    jack_port_get_latency_range
    kbhit
    ldbrx
    libdc1394_1
    libdc1394_2
    local_aligned_16
    local_aligned_8
    localtime_r
    loongson
    lzo1x_999_compress
    machine_ioctl_bt848_h
    machine_ioctl_meteor_h
    machine_rw_barrier
    makeinfo
    malloc_h
    MapViewOfFile
    memalign
    MemoryBarrier
    mkstemp
    mm_empty
    mmap
    mprotect
    msvcrt
    nanosleep
    openjpeg_1_5_openjpeg_h
    PeekNamedPipe
    perl
    pod2man
    poll_h
    posix_memalign
    pthread_cancel
    rdtsc
    rsync_contimeout
    sched_getaffinity
    sdl
    SetConsoleTextAttribute
    setmode
    setrlimit
    Sleep
    sndio_h
    socklen_t
    soundcard_h
    strerror_r
    struct_addrinfo
    struct_group_source_req
    struct_ip_mreq_source
    struct_ipv6_mreq
    struct_pollfd
    struct_rusage_ru_maxrss
    struct_sctp_event_subscribe
    struct_sockaddr_in6
    struct_sockaddr_sa_len
    struct_sockaddr_storage
    struct_v4l2_frmivalenum_discrete
    symver_asm_label
    symver_gnu_asm
    sync_val_compare_and_swap
    sysconf
    sysctl
    sys_mman_h
    sys_param_h
    sys_resource_h
    sys_select_h
    sys_soundcard_h
    sys_time_h
    sys_videoio_h
    termios_h
    texi2html
    threads
    unistd_h
    usleep
    vfp_args
    VirtualAlloc
    windows_h
    winsock2_h
    xform_asm
    xmm_clobbers
"

# options emitted with CONFIG_ prefix but not available on the command line
CONFIG_EXTRA="
    aandcttables
    ac3dsp
    audio_frame_queue
    dsputil
    error_resilience
    gcrypt
    golomb
    gplv3
    h264chroma
    h264dsp
    h264pred
    h264qpel
    huffman
    lgplv3
    lpc
    mpegaudio
    mpegaudiodsp
    mpegvideo
    mpegvideoenc
    nettle
    rangecoder
    rtpdec
    rtpenc_chain
    sinewin
    videodsp
    vp3dsp
"

CMDLINE_SELECT="
    $ARCH_EXT_LIST
    $CONFIG_LIST
    $HAVE_LIST_CMDLINE
    $THREADS_LIST
    asm
    coverage
    cross_compile
    debug
    extra_warnings
    logging
    lto
    optimizations
    stripping
"

PATHS_LIST='
    bindir
    datadir
    incdir
    libdir
    mandir
    prefix
    shlibdir
'

CMDLINE_SET="
    $PATHS_LIST
    ar
    arch
    as
    assert_level
    build_suffix
    cc
    cpu
    cross_prefix
    cxx
    dep_cc
    extra_version
    host_cc
    host_cflags
    host_ld
    host_ldflags
    host_libs
    host_os
    install
    ld
    logfile
    malloc_prefix
    nm
    optflags
    pkg_config
    progs_suffix
    random_seed
    samples
    strip
    sysinclude
    sysroot
    target_exec
    target_os
    target_path
    toolchain
    valgrind
    yasmexe
"

CMDLINE_APPEND="
    extra_cflags
    extra_cxxflags
    host_cppflags
"

# code dependency declarations

# architecture extensions

armv5te_deps="arm"
armv6_deps="arm"
armv6t2_deps="arm"
neon_deps="arm"
vfp_deps="arm"
vfpv3_deps="vfp"

map 'eval ${v}_inline_deps=inline_asm' $ARCH_EXT_LIST_ARM

mipsfpu_deps="mips"
mips32r2_deps="mips"
mipsdspr1_deps="mips"
mipsdspr2_deps="mips"

altivec_deps="ppc"
ppc4xx_deps="ppc"

vis_deps="sparc"

x86_64_suggest="cmov fast_cmov"

amd3dnow_deps="mmx"
amd3dnowext_deps="amd3dnow"
mmx_deps="x86"
mmxext_deps="mmx"
sse_deps="mmxext"
sse2_deps="sse"
sse3_deps="sse2"
ssse3_deps="sse3"
sse4_deps="ssse3"
sse42_deps="sse4"
avx_deps="sse42"
fma4_deps="avx"

mmx_external_deps="yasm"
mmx_inline_deps="inline_asm"
mmx_suggest="mmx_external mmx_inline"

for ext in $(filter_out mmx $ARCH_EXT_LIST_X86); do
    eval dep=\$${ext}_deps
    eval ${ext}_external_deps='"${dep}_external"'
    eval ${ext}_inline_deps='"${dep}_inline"'
    eval ${ext}_suggest='"${ext}_external ${ext}_inline"'
done

aligned_stack_if_any="ppc x86"
fast_64bit_if_any="alpha ia64 mips64 parisc64 ppc64 sparc64 x86_64"
fast_clz_if_any="alpha avr32 mips ppc x86"
fast_unaligned_if_any="ppc x86"

inline_asm_deps="!tms470"
need_memalign="altivec neon sse"

symver_if_any="symver_asm_label symver_gnu_asm"

log2_deps="!msvcrt"

# subsystems
dct_select="rdft"
error_resilience_select="dsputil"
mdct_select="fft"
rdft_select="fft"
mpegaudio_select="mpegaudiodsp"
mpegaudiodsp_select="dct"
mpegvideo_select="dsputil error_resilience videodsp h264chroma"
mpegvideoenc_select="mpegvideo"

# decoders / encoders
aac_decoder_select="mdct sinewin"
aac_encoder_select="audio_frame_queue mdct sinewin"
aac_latm_decoder_select="aac_decoder aac_latm_parser"
ac3_decoder_select="mdct ac3dsp ac3_parser dsputil"
ac3_encoder_select="mdct ac3dsp dsputil"
ac3_fixed_encoder_select="mdct ac3dsp dsputil"
alac_encoder_select="lpc"
als_decoder_select="dsputil"
amrnb_decoder_select="lsp"
amrwb_decoder_select="lsp"
amv_encoder_select="aandcttables"
ape_decoder_select="dsputil"
asv_decoder_select="dsputil"
atrac1_decoder_select="mdct sinewin"
atrac3_decoder_select="mdct"
bink_decoder_select="dsputil"
binkaudio_dct_decoder_select="mdct rdft dct sinewin"
binkaudio_rdft_decoder_select="mdct rdft sinewin"
cavs_decoder_select="dsputil golomb h264chroma mpegvideo videodsp"
cllc_decoder_select="dsputil"
comfortnoise_encoder_select="lpc"
cook_decoder_select="dsputil mdct sinewin"
cscd_decoder_select="lzo"
cscd_decoder_suggest="zlib"
dca_decoder_select="mdct"
dirac_decoder_select="dsputil dwt golomb videodsp"
dnxhd_decoder_select="dsputil"
dnxhd_encoder_select="aandcttables dsputil mpegvideoenc"
dv_decoder_select="dsputil"
dxa_decoder_select="zlib"
eac3_decoder_select="ac3_decoder"
eac3_encoder_select="ac3_encoder"
eamad_decoder_select="aandcttables dsputil mpegvideo"
eatgq_decoder_select="aandcttables"
eatqi_decoder_select="aandcttables mpegvideo"
exr_decoder_select="zlib"
ffv1_decoder_select="dsputil golomb rangecoder"
ffv1_encoder_select="rangecoder"
ffvhuff_encoder_select="huffman"
flac_decoder_select="golomb"
flac_encoder_select="dsputil golomb lpc"
flashsv_decoder_select="zlib"
flashsv_encoder_select="zlib"
flashsv2_encoder_select="zlib"
flashsv2_decoder_select="zlib"
flv_decoder_select="h263_decoder"
flv_encoder_select="h263_encoder"
fourxm_decoder_select="dsputil"
fraps_decoder_select="dsputil huffman"
g729_decoder_select="dsputil"
h261_decoder_select="error_resilience mpegvideo"
h261_encoder_select="aandcttables mpegvideoenc"
h263_decoder_select="error_resilience h263_parser mpegvideo"
h263_encoder_select="aandcttables mpegvideoenc"
h263i_decoder_select="h263_decoder"
h263p_encoder_select="h263_encoder"
h264_decoder_select="golomb h264chroma h264dsp h264pred h264qpel videodsp"
huffyuv_decoder_select="dsputil"
huffyuv_encoder_select="huffman"
iac_decoder_select="fft mdct sinewin"
imc_decoder_select="dsputil fft mdct sinewin"
indeo3_decoder_select="dsputil"
interplayvideo_decoder_select="dsputil"
jpegls_decoder_select="golomb"
jpegls_encoder_select="golomb"
jv_decoder_select="dsputil"
lagarith_decoder_select="dsputil"
ljpeg_encoder_select="aandcttables mpegvideoenc"
loco_decoder_select="golomb"
mdec_decoder_select="dsputil error_resilience mpegvideo"
mimic_decoder_select="dsputil"
mjpeg_encoder_select="aandcttables dsputil mpegvideoenc"
mlp_decoder_select="dsputil mlp_parser"
motionpixels_decoder_select="dsputil"
mp1_decoder_select="mpegaudio"
mp1float_decoder_select="mpegaudio"
mp2_decoder_select="mpegaudio"
mp2float_decoder_select="mpegaudio"
mp3_decoder_select="mpegaudio"
mp3adu_decoder_select="mpegaudio"
mp3adufloat_decoder_select="mpegaudio"
mp3float_decoder_select="mpegaudio"
mp3on4_decoder_select="mpegaudio"
mp3on4float_decoder_select="mpegaudio"
mpc7_decoder_select="dsputil mpegaudiodsp"
mpc8_decoder_select="dsputil mpegaudiodsp"
mpeg_xvmc_decoder_deps="X11_extensions_XvMClib_h"
mpeg_xvmc_decoder_select="mpegvideo_decoder"
mpeg1video_decoder_select="error_resilience mpegvideo"
mpeg1video_encoder_select="aandcttables mpegvideoenc"
mpeg2video_decoder_select="error_resilience mpegvideo"
mpeg2video_encoder_select="aandcttables mpegvideoenc"
mpeg4_decoder_select="h263_decoder mpeg4video_parser"
mpeg4_encoder_select="h263_encoder"
msmpeg4v1_decoder_select="h263_decoder"
msmpeg4v1_encoder_select="h263_encoder"
msmpeg4v2_decoder_select="h263_decoder"
msmpeg4v2_encoder_select="h263_encoder"
msmpeg4v3_decoder_select="h263_decoder"
msmpeg4v3_encoder_select="h263_encoder"
mss2_decoder_select="error_resilience vc1_decoder"
nellymoser_decoder_select="mdct sinewin"
nellymoser_encoder_select="audio_frame_queue mdct sinewin"
nuv_decoder_select="dsputil lzo"
png_decoder_select="zlib"
png_encoder_select="dsputil zlib"
prores_decoder_select="dsputil"
qcelp_decoder_select="lsp"
qdm2_decoder_select="mdct rdft mpegaudiodsp"
ra_144_encoder_select="audio_frame_queue lpc"
ralf_decoder_select="golomb"
rtjpeg_decoder_select="dsputil"
rv10_decoder_select="error_resilience h263_decoder"
rv10_encoder_select="h263_encoder"
rv20_decoder_select="error_resilience h263_decoder"
rv20_encoder_select="h263_encoder"
rv30_decoder_select="error_resilience golomb h264chroma h264pred h264qpel mpegvideo videodsp"
rv40_decoder_select="error_resilience golomb h264chroma h264pred h264qpel mpegvideo videodsp"
shorten_decoder_select="golomb"
sipr_decoder_select="lsp"
snow_decoder_select="dsputil dwt h264qpel rangecoder"
snow_encoder_select="aandcttables dsputil dwt h264qpel error_resilience mpegvideoenc rangecoder"
sonic_decoder_select="golomb"
sonic_encoder_select="golomb"
sonic_ls_encoder_select="golomb"
svq1_decoder_select="dsputil mpegvideo"
svq1_encoder_select="aandcttables dsputil mpegvideoenc"
svq3_decoder_select="error_resilience golomb h264chroma h264dsp h264pred h264qpel mpegvideo videodsp"
svq3_decoder_suggest="zlib"
tak_decoder_select="dsputil"
theora_decoder_select="vp3_decoder"
tiff_decoder_suggest="zlib"
tiff_encoder_suggest="zlib"
truehd_decoder_select="mlp_parser"
truemotion2_decoder_select="dsputil"
tscc_decoder_select="zlib"
twinvq_decoder_select="mdct lsp sinewin"
utvideo_decoder_select="dsputil"
utvideo_encoder_select="huffman"
vble_decoder_select="dsputil"
vc1_decoder_select="error_resilience h263_decoder h264chroma h264qpel"
vc1image_decoder_select="vc1_decoder"
vorbis_decoder_select="mdct"
vorbis_encoder_select="mdct"
vp3_decoder_select="dsputil vp3dsp videodsp"
vp5_decoder_select="dsputil h264chroma videodsp vp3dsp"
vp6_decoder_select="dsputil h264chroma huffman videodsp vp3dsp"
vp6a_decoder_select="vp6_decoder"
vp6f_decoder_select="vp6_decoder"
vp8_decoder_select="h264pred videodsp"
wmapro_decoder_select="mdct sinewin"
wmav1_decoder_select="mdct sinewin"
wmav1_encoder_select="mdct sinewin"
wmav2_decoder_select="mdct sinewin"
wmav2_encoder_select="mdct sinewin"
wmavoice_decoder_select="lsp rdft dct mdct sinewin"
wmv1_decoder_select="h263_decoder"
wmv1_encoder_select="h263_encoder"
wmv2_decoder_select="h263_decoder videodsp"
wmv2_encoder_select="h263_encoder"
wmv3_decoder_select="vc1_decoder"
wmv3image_decoder_select="wmv3_decoder"
zerocodec_decoder_select="zlib"
zlib_decoder_select="zlib"
zlib_encoder_select="zlib"
zmbv_decoder_select="zlib"
zmbv_encoder_select="zlib"

# hardware accelerators
crystalhd_deps="libcrystalhd_libcrystalhd_if_h"
dxva2_deps="dxva2api_h"
vaapi_deps="va_va_h"
vda_deps="VideoDecodeAcceleration_VDADecoder_h pthreads"
vda_extralibs="-framework CoreFoundation -framework VideoDecodeAcceleration -framework QuartzCore"
vdpau_deps="vdpau_vdpau_h vdpau_vdpau_x11_h"

h263_vaapi_hwaccel_deps="vaapi"
h263_vaapi_hwaccel_select="h263_decoder"
h263_vdpau_hwaccel_deps="vdpau"
h263_vdpau_hwaccel_select="h263_decoder"
h264_crystalhd_decoder_select="crystalhd h264_mp4toannexb_bsf h264_parser"
h264_dxva2_hwaccel_deps="dxva2"
h264_dxva2_hwaccel_select="h264_decoder"
h264_vaapi_hwaccel_deps="vaapi"
h264_vaapi_hwaccel_select="h264_decoder"
h264_vda_decoder_deps="vda"
h264_vda_decoder_select="h264_decoder"
h264_vda_hwaccel_deps="vda"
h264_vda_hwaccel_select="h264_decoder"
h264_vdpau_decoder_deps="vdpau"
h264_vdpau_decoder_select="h264_decoder"
h264_vdpau_hwaccel_deps="vdpau"
h264_vdpau_hwaccel_select="h264_decoder"
mpeg_vdpau_decoder_deps="vdpau"
mpeg_vdpau_decoder_select="mpegvideo_decoder"
mpeg1_vdpau_decoder_deps="vdpau"
mpeg1_vdpau_decoder_select="mpeg1video_decoder"
mpeg1_vdpau_hwaccel_deps="vdpau"
mpeg1_vdpau_hwaccel_select="mpeg1video_decoder"
mpeg2_crystalhd_decoder_select="crystalhd"
mpeg2_dxva2_hwaccel_deps="dxva2"
mpeg2_dxva2_hwaccel_select="mpeg2video_decoder"
mpeg2_vaapi_hwaccel_deps="vaapi"
mpeg2_vaapi_hwaccel_select="mpeg2video_decoder"
mpeg2_vdpau_hwaccel_deps="vdpau"
mpeg2_vdpau_hwaccel_select="mpeg2video_decoder"
mpeg4_crystalhd_decoder_select="crystalhd"
mpeg4_vaapi_hwaccel_deps="vaapi"
mpeg4_vaapi_hwaccel_select="mpeg4_decoder"
mpeg4_vdpau_decoder_deps="vdpau"
mpeg4_vdpau_decoder_select="mpeg4_decoder"
mpeg4_vdpau_hwaccel_deps="vdpau"
mpeg4_vdpau_hwaccel_select="mpeg4_decoder"
msmpeg4_crystalhd_decoder_select="crystalhd"
vc1_crystalhd_decoder_select="crystalhd"
vc1_dxva2_hwaccel_deps="dxva2"
vc1_dxva2_hwaccel_select="vc1_decoder"
vc1_vaapi_hwaccel_deps="vaapi"
vc1_vaapi_hwaccel_select="vc1_decoder"
vc1_vdpau_decoder_deps="vdpau"
vc1_vdpau_decoder_select="vc1_decoder"
vc1_vdpau_hwaccel_deps="vdpau"
vc1_vdpau_hwaccel_select="vc1_decoder"
wmv3_crystalhd_decoder_select="crystalhd"
wmv3_dxva2_hwaccel_select="vc1_dxva2_hwaccel"
wmv3_vaapi_hwaccel_select="vc1_vaapi_hwaccel"
wmv3_vdpau_decoder_select="vc1_vdpau_decoder"
wmv3_vdpau_hwaccel_select="vc1_vdpau_hwaccel"

# parsers
h264_parser_select="golomb h264chroma h264dsp h264pred h264qpel videodsp"
mpeg4video_parser_select="error_resilience mpegvideo"
mpegvideo_parser_select="error_resilience mpegvideo"
vc1_parser_select="mpegvideo"

# external libraries
libaacplus_encoder_deps="libaacplus"
libcelt_decoder_deps="libcelt"
libfaac_encoder_deps="libfaac"
libfaac_encoder_select="audio_frame_queue"
libfdk_aac_encoder_deps="libfdk_aac"
libfdk_aac_encoder_select="audio_frame_queue"
libgsm_decoder_deps="libgsm"
libgsm_encoder_deps="libgsm"
libgsm_ms_decoder_deps="libgsm"
libgsm_ms_encoder_deps="libgsm"
libilbc_decoder_deps="libilbc"
libilbc_encoder_deps="libilbc"
libmodplug_demuxer_deps="libmodplug"
libmp3lame_encoder_deps="libmp3lame"
libmp3lame_encoder_select="audio_frame_queue"
libopencore_amrnb_decoder_deps="libopencore_amrnb"
libopencore_amrnb_encoder_deps="libopencore_amrnb"
libopencore_amrnb_encoder_select="audio_frame_queue"
libopencore_amrwb_decoder_deps="libopencore_amrwb"
libopenjpeg_decoder_deps="libopenjpeg"
libopenjpeg_encoder_deps="libopenjpeg"
libopus_decoder_deps="libopus"
libopus_encoder_deps="libopus"
libopus_encoder_select="audio_frame_queue"
libschroedinger_decoder_deps="libschroedinger"
libschroedinger_encoder_deps="libschroedinger"
libspeex_decoder_deps="libspeex"
libspeex_encoder_deps="libspeex"
libspeex_encoder_select="audio_frame_queue"
libstagefright_h264_decoder_deps="libstagefright_h264"
libtheora_encoder_deps="libtheora"
libtwolame_encoder_deps="libtwolame"
libvo_aacenc_encoder_deps="libvo_aacenc"
libvo_aacenc_encoder_select="audio_frame_queue"
libvo_amrwbenc_encoder_deps="libvo_amrwbenc"
libvorbis_decoder_deps="libvorbis"
libvorbis_encoder_deps="libvorbis"
libvorbis_encoder_select="audio_frame_queue"
libvpx_vp8_decoder_deps="libvpx"
libvpx_vp8_encoder_deps="libvpx"
libvpx_vp9_decoder_deps="libvpx"
libvpx_vp9_encoder_deps="libvpx"
libx264_encoder_deps="libx264"
libx264rgb_encoder_deps="libx264"
libxavs_encoder_deps="libxavs"
libxvid_encoder_deps="libxvid"
libutvideo_decoder_deps="libutvideo"
libutvideo_encoder_deps="libutvideo"

# demuxers / muxers
ac3_demuxer_select="ac3_parser"
asf_stream_muxer_select="asf_muxer"
avisynth_demuxer_deps="avisynth"
dirac_demuxer_select="dirac_parser"
dts_demuxer_select="dca_parser"
dtshd_demuxer_select="dca_parser"
eac3_demuxer_select="ac3_parser"
f4v_muxer_select="mov_muxer"
flac_demuxer_select="flac_parser"
ipod_muxer_select="mov_muxer"
ismv_muxer_select="mov_muxer"
libnut_demuxer_deps="libnut"
libnut_muxer_deps="libnut"
matroska_audio_muxer_select="matroska_muxer"
matroska_demuxer_suggest="bzlib lzo zlib"
mov_demuxer_suggest="zlib"
mov_muxer_select="rtpenc_chain"
mp3_demuxer_select="mpegaudio_parser"
mp4_muxer_select="mov_muxer"
mpegts_muxer_select="adts_muxer latm_muxer mpegvideo"
mpegtsraw_demuxer_select="mpegts_demuxer"
mxf_d10_muxer_select="mxf_muxer"
ogg_demuxer_select="golomb"
psp_muxer_select="mov_muxer"
rtp_demuxer_select="sdp_demuxer"
rtp_muxer_select="mpegvideo"
rtpdec_select="asf_demuxer rm_demuxer rtp_protocol mpegts_demuxer mov_demuxer"
rtsp_demuxer_select="http_protocol rtpdec"
rtsp_muxer_select="rtp_muxer http_protocol rtp_protocol rtpenc_chain"
sap_demuxer_select="sdp_demuxer"
sap_muxer_select="rtp_muxer rtp_protocol rtpenc_chain"
sdp_demuxer_select="rtpdec"
smoothstreaming_muxer_select="ismv_muxer"
spdif_muxer_select="aac_parser"
tak_demuxer_select="tak_parser"
tg2_muxer_select="mov_muxer"
tgp_muxer_select="mov_muxer"
vobsub_demuxer_select="mpegps_demuxer"
w64_demuxer_deps="wav_demuxer"
w64_muxer_deps="wav_muxer"

# indevs / outdevs
alsa_indev_deps="alsa_asoundlib_h snd_pcm_htimestamp"
alsa_outdev_deps="alsa_asoundlib_h"
bktr_indev_deps_any="dev_bktr_ioctl_bt848_h machine_ioctl_bt848_h dev_video_bktr_ioctl_bt848_h dev_ic_bt8xx_h"
caca_outdev_deps="libcaca"
dshow_indev_deps="IBaseFilter"
dshow_indev_extralibs="-lpsapi -lole32 -lstrmiids -luuid"
dv1394_indev_deps="dv1394 dv_demuxer"
fbdev_indev_deps="linux_fb_h"
iec61883_indev_deps="libiec61883"
jack_indev_deps="jack_jack_h sem_timedwait"
lavfi_indev_deps="avfilter"
libcdio_indev_deps="libcdio"
libdc1394_indev_deps="libdc1394"
libv4l2_indev_deps="libv4l2"
openal_indev_deps="openal"
oss_indev_deps_any="soundcard_h sys_soundcard_h"
oss_outdev_deps_any="soundcard_h sys_soundcard_h"
pulse_indev_deps="libpulse"
sdl_outdev_deps="sdl"
sndio_indev_deps="sndio_h"
sndio_outdev_deps="sndio_h"
v4l_indev_deps="linux_videodev_h"
v4l2_indev_deps_any="linux_videodev2_h sys_videoio_h"
vfwcap_indev_deps="capCreateCaptureWindow vfwcap_defines"
vfwcap_indev_extralibs="-lavicap32"
x11grab_indev_deps="x11grab"

# protocols
bluray_protocol_deps="libbluray"
ffrtmpcrypt_protocol_deps="!librtmp_protocol"
ffrtmpcrypt_protocol_deps_any="gcrypt nettle openssl"
ffrtmpcrypt_protocol_select="tcp_protocol"
ffrtmphttp_protocol_deps="!librtmp_protocol"
ffrtmphttp_protocol_select="http_protocol"
gopher_protocol_select="network"
httpproxy_protocol_select="tcp_protocol"
http_protocol_select="tcp_protocol"
https_protocol_select="tls_protocol"
librtmp_protocol_deps="librtmp"
librtmpe_protocol_deps="librtmp"
librtmps_protocol_deps="librtmp"
librtmpt_protocol_deps="librtmp"
librtmpte_protocol_deps="librtmp"
mmsh_protocol_select="http_protocol"
mmst_protocol_select="network"
rtmp_protocol_deps="!librtmp_protocol"
rtmp_protocol_select="tcp_protocol"
rtmpe_protocol_select="ffrtmpcrypt_protocol"
rtmps_protocol_deps="!librtmp_protocol"
rtmps_protocol_select="tls_protocol"
rtmpt_protocol_select="ffrtmphttp_protocol"
rtmpte_protocol_select="ffrtmpcrypt_protocol ffrtmphttp_protocol"
rtmpts_protocol_select="ffrtmphttp_protocol https_protocol"
rtp_protocol_select="udp_protocol"
sctp_protocol_deps="struct_sctp_event_subscribe"
sctp_protocol_select="network"
srtp_protocol_select="rtp_protocol"
tcp_protocol_select="network"
tls_protocol_deps_any="openssl gnutls"
tls_protocol_select="tcp_protocol"
udp_protocol_select="network"

# filters
aconvert_filter_deps="swresample"
amovie_filter_deps="avcodec avformat"
aresample_filter_deps="swresample"
ass_filter_deps="libass"
asyncts_filter_deps="avresample"
atempo_filter_deps="avcodec rdft"
blackframe_filter_deps="gpl"
boxblur_filter_deps="gpl"
colormatrix_filter_deps="gpl"
cropdetect_filter_deps="gpl"
decimate_filter_deps="gpl avcodec"
delogo_filter_deps="gpl"
deshake_filter_deps="avcodec"
drawtext_filter_deps="libfreetype"
ebur128_filter_deps="gpl"
flite_filter_deps="libflite"
frei0r_filter_deps="frei0r dlopen"
frei0r_filter_extralibs='$ldl'
frei0r_src_filter_deps="frei0r dlopen"
frei0r_src_filter_extralibs='$ldl'
geq_filter_deps="gpl"
histeq_filter_deps="gpl"
hqdn3d_filter_deps="gpl"
hue_filter_deps="gpl"
kerndeint_filter_deps="gpl"
movie_filter_deps="avcodec avformat"
mp_filter_deps="gpl avcodec swscale inline_asm"
mptestsrc_filter_deps="gpl"
negate_filter_deps="lut_filter"
noise_filter_deps="gpl"
resample_filter_deps="avresample"
ocv_filter_deps="libopencv"
pan_filter_deps="swresample"
pp_filter_deps="gpl postproc"
removelogo_filter_deps="avcodec avformat swscale"
scale_filter_deps="swscale"
smartblur_filter_deps="gpl swscale"
showspectrum_filter_deps="avcodec rdft"
stereo3d_filter_deps="gpl"
subtitles_filter_deps="avformat avcodec libass"
super2xsai_filter_deps="gpl"
tinterlace_filter_deps="gpl"
yadif_filter_deps="gpl"
pixfmts_super2xsai_test_deps="super2xsai_filter"
tinterlace_merge_test_deps="tinterlace_filter"
tinterlace_pad_test_deps="tinterlace_filter"

# libraries
avcodec_deps="avutil"
avdevice_deps="avutil avcodec avformat"
avfilter_deps="avutil"
avformat_deps="avutil avcodec"
avresample_deps="avutil"
postproc_deps="avutil gpl"
swscale_deps="avutil"

# programs
ffmpeg_deps="avcodec avfilter avformat swscale swresample"
ffmpeg_select="format_filter aformat_filter
               setpts_filter null_filter anull_filter"
ffplay_deps="avcodec avformat swscale swresample sdl"
ffplay_select="rdft crop_filter"
ffprobe_deps="avcodec avformat"
ffserver_deps="avformat ffm_muxer fork rtp_protocol rtsp_demuxer"
ffserver_extralibs='$ldl'

# documentation
podpages_deps="perl"
manpages_deps="perl pod2man"
htmlpages_deps="texi2html"
txtpages_deps="makeinfo"
doc_deps_any="manpages htmlpages podpages txtpages"

# default parameters

logfile="config.log"

# installation paths
prefix_default="/usr/local"
bindir_default='${prefix}/bin'
datadir_default='${prefix}/share/ffmpeg'
incdir_default='${prefix}/include'
libdir_default='${prefix}/lib'
mandir_default='${prefix}/share/man'
shlibdir_default="$libdir_default"

# toolchain
ar_default="ar"
cc_default="gcc"
cxx_default="g++"
host_cc_default="gcc"
cp_f="cp -f"
install="install"
ln_s="ln -s -f"
nm_default="nm -g"
objformat="elf"
pkg_config_default=pkg-config
ranlib="ranlib"
strip_default="strip"
yasmexe_default="yasm"

nogas=":"

# machine
arch_default=$(uname -m)
cpu="generic"

# OS
target_os_default=$(tolower $(uname -s))
host_os=$target_os_default

# configurable options
enable $PROGRAM_LIST
enable $DOCUMENT_LIST
enable $(filter_out avresample $LIBRARY_LIST)
enable stripping

enable asm
enable debug
enable doc
enable optimizations
enable runtime_cpudetect
enable safe_bitstream_reader
enable static
enable swscale_alpha

# build settings
SHFLAGS='-shared -Wl,-soname,$$(@F)'
FFSERVERLDFLAGS=-Wl,-E
LIBPREF="lib"
LIBSUF=".a"
FULLNAME='$(NAME)$(BUILDSUF)'
LIBNAME='$(LIBPREF)$(FULLNAME)$(LIBSUF)'
SLIBPREF="lib"
SLIBSUF=".so"
SLIBNAME='$(SLIBPREF)$(FULLNAME)$(SLIBSUF)'
SLIBNAME_WITH_VERSION='$(SLIBNAME).$(LIBVERSION)'
SLIBNAME_WITH_MAJOR='$(SLIBNAME).$(LIBMAJOR)'
LIB_INSTALL_EXTRA_CMD='$$(RANLIB) "$(LIBDIR)/$(LIBNAME)"'
SLIB_INSTALL_NAME='$(SLIBNAME_WITH_VERSION)'
SLIB_INSTALL_LINKS='$(SLIBNAME_WITH_MAJOR) $(SLIBNAME)'

asflags_filter=echo
cflags_filter=echo
ldflags_filter=echo

AS_C='-c'
AS_O='-o $@'
CC_C='-c'
CC_E='-E -o $@'
CC_O='-o $@'
CXX_C='-c'
CXX_O='-o $@'
LD_O='-o $@'
LD_LIB='-l%'
LD_PATH='-L'
HOSTCC_C='-c'
HOSTCC_O='-o $@'
HOSTLD_O='-o $@'

host_cflags='-O3 -g'
host_cppflags='-D_ISOC99_SOURCE -D_XOPEN_SOURCE=600'
host_libs='-lm'
host_cflags_filter=echo
host_ldflags_filter=echo

target_path='$(CURDIR)'

# since the object filename is not given with the -MM flag, the compiler
# is only able to print the basename, and we must add the path ourselves
DEPCMD='$(DEP$(1)) $(DEP$(1)FLAGS) $($(1)DEP_FLAGS) $< | sed -e "/^\#.*/d" -e "s,^[[:space:]]*$(*F)\\.o,$(@D)/$(*F).o," > $(@:.o=.d)'
DEPFLAGS='-MM'

# find source path
if test -f configure; then
    source_path=.
else
    source_path=$(cd $(dirname "$0"); pwd)
    echo "$source_path" | grep -q '[[:blank:]]' &&
        die "Out of tree builds are impossible with whitespace in source path."
    test -e "$source_path/config.h" &&
        die "Out of tree builds are impossible with config.h in source dir."
fi

for v in "$@"; do
    r=${v#*=}
    l=${v%"$r"}
    r=$(sh_quote "$r")
    FFMPEG_CONFIGURATION="${FFMPEG_CONFIGURATION# } ${l}${r}"
done

find_things(){
    thing=$1
    pattern=$2
    file=$source_path/$3
    sed -n "s/^[^#]*$pattern.*([^,]*, *\([^,]*\)\(,.*\)*).*/\1_$thing/p" "$file"
}

ENCODER_LIST=$(find_things  encoder  ENC      libavcodec/allcodecs.c)
DECODER_LIST=$(find_things  decoder  DEC      libavcodec/allcodecs.c)
HWACCEL_LIST=$(find_things  hwaccel  HWACCEL  libavcodec/allcodecs.c)
PARSER_LIST=$(find_things   parser   PARSER   libavcodec/allcodecs.c)
BSF_LIST=$(find_things      bsf      BSF      libavcodec/allcodecs.c)
MUXER_LIST=$(find_things    muxer    _MUX     libavformat/allformats.c)
DEMUXER_LIST=$(find_things  demuxer  DEMUX    libavformat/allformats.c)
OUTDEV_LIST=$(find_things   outdev   OUTDEV   libavdevice/alldevices.c)
INDEV_LIST=$(find_things    indev    _IN      libavdevice/alldevices.c)
PROTOCOL_LIST=$(find_things protocol PROTOCOL libavformat/allformats.c)
FILTER_LIST=$(find_things   filter   FILTER   libavfilter/allfilters.c)

ALL_COMPONENTS="
    $BSF_LIST
    $DECODER_LIST
    $DEMUXER_LIST
    $ENCODER_LIST
    $FILTER_LIST
    $HWACCEL_LIST
    $INDEV_LIST
    $MUXER_LIST
    $OUTDEV_LIST
    $PARSER_LIST
    $PROTOCOL_LIST
"

for n in $COMPONENT_LIST; do
    v=$(toupper ${n%s})_LIST
    eval enable \$$v
    eval ${n}_if_any="\$$v"
done

enable $ARCH_EXT_LIST

die_unknown(){
    echo "Unknown option \"$1\"."
    echo "See $0 --help for available options."
    exit 1
}

print_3_columns() {
    cat | tr ' ' '\n' | sort | pr -r -3 -t
}

show_list() {
    suffix=_$1
    shift
    echo $* | sed s/$suffix//g | print_3_columns
    exit 0
}

rand_list(){
    IFS=', '
    set -- $*
    unset IFS
    for thing; do
        comp=${thing%:*}
        prob=${thing#$comp}
        prob=${prob#:}
        is_in ${comp} $COMPONENT_LIST && eval comp=\$$(toupper ${comp%s})_LIST
        echo "prob ${prob:-0.5}"
        printf '%s\n' $comp
    done
}

do_random(){
    action=$1
    shift
    random_seed=$(awk "BEGIN { srand($random_seed); print srand() }")
    $action $(rand_list "$@" | awk "BEGIN { srand($random_seed) } \$1 == \"prob\" { prob = \$2; next } rand() < prob { print }")
}

for opt do
    optval="${opt#*=}"
    case "$opt" in
        --extra-ldflags=*)
            add_ldflags $optval
        ;;
        --extra-libs=*)
            add_extralibs $optval
        ;;
        --disable-devices)
            disable $INDEV_LIST $OUTDEV_LIST
        ;;
        --enable-debug=*)
            debuglevel="$optval"
        ;;
        --disable-programs)
            disable $PROGRAM_LIST
        ;;
        --disable-everything)
            map 'eval unset \${$(toupper ${v%s})_LIST}' $COMPONENT_LIST
        ;;
        --disable-all)
            map 'eval unset \${$(toupper ${v%s})_LIST}' $COMPONENT_LIST
            disable $LIBRARY_LIST $PROGRAM_LIST doc
        ;;
        --enable-random|--disable-random)
            action=${opt%%-random}
            do_random ${action#--} $COMPONENT_LIST
        ;;
        --enable-random=*|--disable-random=*)
            action=${opt%%-random=*}
            do_random ${action#--} $optval
        ;;
        --enable-*=*|--disable-*=*)
            eval $(echo "${opt%%=*}" | sed 's/--/action=/;s/-/ thing=/')
            is_in "${thing}s" $COMPONENT_LIST || die_unknown "$opt"
            eval list=\$$(toupper $thing)_LIST
            name=$(echo "${optval}" | sed "s/,/_${thing}|/g")_${thing}
            list=$(filter "$name" $list)
            [ "$list" = "" ] && warn "Option $opt did not match anything"
            $action $list
        ;;
        --enable-?*|--disable-?*)
            eval $(echo "$opt" | sed 's/--/action=/;s/-/ option=/;s/-/_/g')
            if is_in $option $COMPONENT_LIST; then
                test $action = disable && action=unset
                eval $action \$$(toupper ${option%s})_LIST
            elif is_in $option $CMDLINE_SELECT; then
                $action $option
            else
                die_unknown $opt
            fi
        ;;
        --list-*)
            NAME="${opt#--list-}"
            is_in $NAME $COMPONENT_LIST || die_unknown $opt
            NAME=${NAME%s}
            eval show_list $NAME \$$(toupper $NAME)_LIST
        ;;
        --help|-h) show_help
        ;;
        --fatal-warnings) enable fatal_warnings
        ;;
        *)
            optname="${opt%%=*}"
            optname="${optname#--}"
            optname=$(echo "$optname" | sed 's/-/_/g')
            if is_in $optname $CMDLINE_SET; then
                eval $optname='$optval'
            elif is_in $optname $CMDLINE_APPEND; then
                append $optname "$optval"
            else
                die_unknown $opt
            fi
        ;;
    esac
done

disabled logging && logfile=/dev/null

echo "# $0 $FFMPEG_CONFIGURATION" > $logfile
set >> $logfile

test -n "$cross_prefix" && enable cross_compile

if enabled cross_compile; then
    test -n "$arch" && test -n "$target_os" ||
        die "Must specify target arch and OS when cross-compiling"
fi

ar_default="${cross_prefix}${ar_default}"
cc_default="${cross_prefix}${cc_default}"
cxx_default="${cross_prefix}${cxx_default}"
nm_default="${cross_prefix}${nm_default}"
pkg_config_default="${cross_prefix}${pkg_config_default}"
ranlib="${cross_prefix}${ranlib}"
strip_default="${cross_prefix}${strip_default}"

sysinclude_default="${sysroot}/usr/include"

case "$toolchain" in
    clang-asan)
        cc_default="clang"
        add_cflags  -faddress-sanitizer
        add_ldflags -faddress-sanitizer
    ;;
    clang-tsan)
        cc_default="clang"
        add_cflags  -fthread-sanitizer
        add_ldflags -fthread-sanitizer
    ;;
    msvc)
        cc_default="c99wrap cl"
        ld_default="c99wrap link"
        nm_default="dumpbin -symbols"
        ar_default="lib"
        target_os_default="win32"
    ;;
    ?*)
        die "Unknown toolchain $toolchain"
    ;;
esac

set_default arch cc cxx pkg_config strip sysinclude target_os yasmexe
enabled cross_compile || host_cc_default=$cc
set_default host_cc

if ! $pkg_config --version >/dev/null 2>&1; then
    warn "$pkg_config not found, library detection may fail."
    pkg_config=false
fi

exesuf() {
    case $1 in
        mingw32*|win32|win64|cygwin*|*-dos|freedos|opendos|os/2*|symbian) echo .exe ;;
    esac
}

EXESUF=$(exesuf $target_os)
HOSTEXESUF=$(exesuf $host_os)

# set temporary file name
: ${TMPDIR:=$TEMPDIR}
: ${TMPDIR:=$TMP}
: ${TMPDIR:=/tmp}

if ! check_cmd mktemp -u XXXXXX; then
    # simple replacement for missing mktemp
    # NOT SAFE FOR GENERAL USE
    mktemp(){
        echo "${2%%XXX*}.${HOSTNAME}.${UID}.$$"
    }
fi

tmpfile(){
    tmp=$(mktemp -u "${TMPDIR}/ffconf.XXXXXXXX")$2 &&
        (set -C; exec > $tmp) 2>/dev/null ||
        die "Unable to create temporary file in $TMPDIR."
    append TMPFILES $tmp
    eval $1=$tmp
}

trap 'rm -f -- $TMPFILES' EXIT

tmpfile TMPASM .asm
tmpfile TMPC   .c
tmpfile TMPCPP .cpp
tmpfile TMPE   $EXESUF
tmpfile TMPH   .h
tmpfile TMPO   .o
tmpfile TMPS   .S
tmpfile TMPSH  .sh
tmpfile TMPV   .ver

unset -f mktemp

chmod +x $TMPE

# make sure we can execute files in $TMPDIR
cat > $TMPSH 2>> $logfile <<EOF
#! /bin/sh
EOF
chmod +x $TMPSH >> $logfile 2>&1
if ! $TMPSH >> $logfile 2>&1; then
    cat <<EOF
Unable to create and execute files in $TMPDIR.  Set the TMPDIR environment
variable to another directory and make sure that it is not mounted noexec.
EOF
    die "Sanity test failed."
fi

ccc_flags(){
    for flag; do
        case $flag in
            -std=c99)           echo -c99                       ;;
            -mcpu=*)            echo -arch ${flag#*=}           ;;
            -mieee)             echo -ieee                      ;;
            -O*|-fast)          echo $flag                      ;;
            -fno-math-errno)    echo -assume nomath_errno       ;;
            -g)                 echo -g3                        ;;
            -Wall)              echo -msg_enable level2         ;;
            -Wno-pointer-sign)  echo -msg_disable ptrmismatch1  ;;
            -Wl,*)              echo $flag                      ;;
            -f*|-W*)                                            ;;
            *)                  echo $flag                      ;;
        esac
   done
}

msvc_flags(){
    for flag; do
        case $flag in
            -fomit-frame-pointer) echo -Oy ;;
            -g)                   echo -Z7 ;;
            -Wall)                echo -W4 -wd4244 -wd4127 -wd4018 -wd4389 \
                                       -wd4146 -wd4057 -wd4204 -wd4706 -wd4305 \
                                       -wd4152 -wd4324 -we4013 -wd4100 -wd4214 \
                                       -wd4554 \
                                       -wd4996 -wd4273 ;;
            -std=c99)             ;;
            -fno-math-errno)      ;;
            -fno-common)          ;;
            -fno-signed-zeros)    ;;
            -fPIC)                ;;
            -lz)                  echo zlib.lib ;;
            -lavifil32)           echo vfw32.lib ;;
            -lavicap32)           echo vfw32.lib user32.lib ;;
            -l*)                  echo ${flag#-l}.lib ;;
            *)                    echo $flag ;;
        esac
    done
}

pgi_flags(){
    for flag; do
        case $flag in
            -flto)                echo -Mipa=fast,libopt,libinline,vestigial ;;
            -fomit-frame-pointer) echo -Mnoframe ;;
            -g)                   echo -gopt ;;
            *)                    echo $flag ;;
        esac
    done
}

suncc_flags(){
    for flag; do
        case $flag in
            -march=*|-mcpu=*)
                case "${flag#*=}" in
                    native)                   echo -xtarget=native       ;;
                    v9|niagara)               echo -xarch=sparc          ;;
                    ultrasparc)               echo -xarch=sparcvis       ;;
                    ultrasparc3|niagara2)     echo -xarch=sparcvis2      ;;
                    i586|pentium)             echo -xchip=pentium        ;;
                    i686|pentiumpro|pentium2) echo -xtarget=pentium_pro  ;;
                    pentium3*|c3-2)           echo -xtarget=pentium3     ;;
                    pentium-m)          echo -xarch=sse2 -xchip=pentium3 ;;
                    pentium4*)          echo -xtarget=pentium4           ;;
                    prescott|nocona)    echo -xarch=sse3 -xchip=pentium4 ;;
                    *-sse3)             echo -xarch=sse3                 ;;
                    core2)              echo -xarch=ssse3 -xchip=core2   ;;
                    corei7)           echo -xarch=sse4_2 -xchip=nehalem  ;;
                    corei7-avx)       echo -xarch=avx -xchip=sandybridge ;;
                    amdfam10|barcelona)       echo -xtarget=barcelona    ;;
                    bdver*)                   echo -xarch=avx            ;;
                    athlon-4|athlon-[mx]p)    echo -xarch=ssea           ;;
                    k8|opteron|athlon64|athlon-fx)
                                              echo -xarch=sse2a          ;;
                    athlon*)                  echo -xarch=pentium_proa   ;;
                esac
                ;;
            -std=c99)             echo -xc99              ;;
            -fomit-frame-pointer) echo -xregs=frameptr    ;;
            -fPIC)                echo -KPIC -xcode=pic32 ;;
            -W*,*)                echo $flag              ;;
            -f*-*|-W*|-mimpure-text)                      ;;
            -shared)              echo -G                 ;;
            *)                    echo $flag              ;;
        esac
    done
}

tms470_flags(){
    for flag; do
        case $flag in
            -march=*|-mcpu=*)
                case "${flag#*=}" in
                    armv7-a|cortex-a*)      echo -mv=7a8 ;;
                    armv7-r|cortex-r*)      echo -mv=7r4 ;;
                    armv7-m|cortex-m*)      echo -mv=7m3 ;;
                    armv6*|arm11*)          echo -mv=6   ;;
                    armv5*e|arm[79]*e*|arm9[24]6*|arm96*|arm102[26])
                                            echo -mv=5e  ;;
                    armv4*|arm7*|arm9[24]*) echo -mv=4   ;;
                esac
                ;;
            -mfpu=neon)     echo --float_support=vfpv3 --neon ;;
            -mfpu=vfp)      echo --float_support=vfpv2        ;;
            -mfpu=vfpv3)    echo --float_support=vfpv3        ;;
            -mfpu=vfpv3-d16) echo --float_support=vfpv3d16    ;;
            -msoft-float)   echo --float_support=vfplib       ;;
            -O[0-3]|-mf=*)  echo $flag                        ;;
            -g)             echo -g -mn                       ;;
            -pds=*)         echo $flag                        ;;
            -D*|-I*)        echo $flag                        ;;
            --gcc|--abi=*)  echo $flag                        ;;
            -me)            echo $flag                        ;;
        esac
    done
}

probe_cc(){
    pfx=$1
    _cc=$2

    unset _type _ident _cc_c _cc_e _cc_o _flags _cflags
    unset _ld_o _ldflags _ld_lib _ld_path
    unset _depflags _DEPCMD _DEPFLAGS
    _flags_filter=echo

    if $_cc -v 2>&1 | grep -q '^gcc.*LLVM'; then
        _type=llvm_gcc
        gcc_extra_ver=$(expr "$($_cc --version | head -n1)" : '.*\((.*)\)')
        _ident="llvm-gcc $($_cc -dumpversion) $gcc_extra_ver"
        _depflags='-MMD -MF $(@:.o=.d) -MT $@'
        _cflags_speed='-O3'
        _cflags_size='-Os'
    elif $_cc -v 2>&1 | grep -qi ^gcc; then
        _type=gcc
        gcc_version=$($_cc --version | head -n1)
        gcc_basever=$($_cc -dumpversion)
        gcc_pkg_ver=$(expr "$gcc_version" : '[^ ]* \(([^)]*)\)')
        gcc_ext_ver=$(expr "$gcc_version" : ".*$gcc_pkg_ver $gcc_basever \\(.*\\)")
        _ident=$(cleanws "gcc $gcc_basever $gcc_pkg_ver $gcc_ext_ver")
        if ! $_cc -dumpversion | grep -q '^2\.'; then
            _depflags='-MMD -MF $(@:.o=.d) -MT $@'
        fi
        _cflags_speed='-O3'
        _cflags_size='-Os'
    elif $_cc --version 2>/dev/null | grep -q ^icc; then
        _type=icc
        _ident=$($_cc --version | head -n1)
        _depflags='-MMD'
        _cflags_speed='-O3'
        _cflags_size='-Os'
        _cflags_noopt='-O1'
    elif $_cc -v 2>&1 | grep -q xlc; then
        _type=xlc
        _ident=$($_cc -qversion 2>/dev/null | head -n1)
        _cflags_speed='-O5'
        _cflags_size='-O5 -qcompact'
    elif $_cc -V 2>/dev/null | grep -q Compaq; then
        _type=ccc
        _ident=$($_cc -V | head -n1 | cut -d' ' -f1-3)
        _DEPFLAGS='-M'
        _cflags_speed='-fast'
        _cflags_size='-O1'
        _flags_filter=ccc_flags
    elif $_cc --vsn 2>/dev/null | grep -q "ARM C/C++ Compiler"; then
        test -d "$sysroot" || die "No valid sysroot specified."
        _type=armcc
        _ident=$($_cc --vsn | head -n1)
        armcc_conf="$PWD/armcc.conf"
        $_cc --arm_linux_configure                 \
             --arm_linux_config_file="$armcc_conf" \
             --configure_sysroot="$sysroot"        \
             --configure_cpp_headers="$sysinclude" >>$logfile 2>&1 ||
             die "Error creating armcc configuration file."
        $_cc --vsn | grep -q RVCT && armcc_opt=rvct || armcc_opt=armcc
        _flags="--arm_linux_config_file=$armcc_conf --translate_gcc"
        as_default="${cross_prefix}gcc"
        _depflags='-MMD'
        _cflags_speed='-O3'
        _cflags_size='-Os'
    elif $_cc -version 2>/dev/null | grep -Eq 'TMS470|TI ARM'; then
        _type=tms470
        _ident=$($_cc -version | head -n1 | tr -s ' ')
        _flags='--gcc --abi=eabi -me'
        _cc_e='-ppl -fe=$@'
        _cc_o='-fe=$@'
        _depflags='-ppa -ppd=$(@:.o=.d)'
        _cflags_speed='-O3 -mf=5'
        _cflags_size='-O3 -mf=2'
        _flags_filter=tms470_flags
    elif $_cc -v 2>&1 | grep -q clang; then
        _type=clang
        _ident=$($_cc --version | head -n1)
        _depflags='-MMD'
        _cflags_speed='-O3'
        _cflags_size='-Os'
    elif $_cc -V 2>&1 | grep -q Sun; then
        _type=suncc
        _ident=$($_cc -V 2>&1 | head -n1 | cut -d' ' -f 2-)
        _DEPCMD='$(DEP$(1)) $(DEP$(1)FLAGS) $($(1)DEP_FLAGS) $< | sed -e "1s,^.*: ,$@: ," -e "\$$!s,\$$, \\\," -e "1!s,^.*: , ," > $(@:.o=.d)'
        _DEPFLAGS='-xM1 -xc99'
        _ldflags='-std=c99'
        _cflags_speed='-O5'
        _cflags_size='-O5 -xspace'
        _flags_filter=suncc_flags
    elif $_cc -v 2>&1 | grep -q 'PathScale\|Path64'; then
        _type=pathscale
        _ident=$($_cc -v 2>&1 | head -n1 | tr -d :)
        _depflags='-MMD -MF $(@:.o=.d) -MT $@'
        _cflags_speed='-O2'
        _cflags_size='-Os'
        _flags_filter='filter_out -Wdisabled-optimization'
    elif $_cc -v 2>&1 | grep -q Open64; then
        _type=open64
        _ident=$($_cc -v 2>&1 | head -n1 | tr -d :)
        _depflags='-MMD -MF $(@:.o=.d) -MT $@'
        _cflags_speed='-O2'
        _cflags_size='-Os'
        _flags_filter='filter_out -Wdisabled-optimization|-Wtype-limits|-fno-signed-zeros'
    elif $_cc -V 2>&1 | grep -q Portland; then
        _type=pgi
        _ident="PGI $($_cc -V 2>&1 | awk '/^pgcc/ { print $2; exit }')"
        opt_common='-alias=ansi -Mdse -Mlre -Mpre'
        _cflags_speed="-O3 -Mautoinline -Munroll=c:4 $opt_common"
        _cflags_size="-O2 -Munroll=c:1 $opt_common"
        _cflags_noopt="-O1"
        _flags_filter=pgi_flags
    elif $_cc 2>&1 | grep -q Microsoft; then
        _type=msvc
        _ident=$($cc 2>&1 | head -n1)
        _DEPCMD='$(DEP$(1)) $(DEP$(1)FLAGS) $($(1)DEP_FLAGS) $< 2>&1 | awk '\''/including/ { sub(/^.*file: */, ""); gsub(/\\/, "/"); if (!match($$0, / /)) print "$@:", $$0 }'\'' > $(@:.o=.d)'
        _DEPFLAGS='$(CPPFLAGS) $(CFLAGS) -showIncludes -Zs'
        _cflags_speed="-O2"
        _cflags_size="-O1"
        # Nonstandard output options, to avoid msys path conversion issues, relies on wrapper to remap it
        if $_cc 2>&1 | grep -q Linker; then
            _ld_o='-out $@'
        else
            _ld_o='-Fe$@'
        fi
        _cc_o='-Fo $@'
        _cc_e='-P -Fi $@'
        _flags_filter=msvc_flags
        _ld_lib='lib%.a'
        _ld_path='-libpath:'
        _flags='-nologo'
        _cflags='-D_USE_MATH_DEFINES -Dinline=__inline -FIstdlib.h -Dstrtoll=_strtoi64'
        if [ $pfx = hostcc ]; then
            append _cflags -Dsnprintf=_snprintf
        fi
        disable stripping
    fi

    eval ${pfx}_type=\$_type
    eval ${pfx}_ident=\$_ident
}

set_ccvars(){
    eval ${1}_C=\${_cc_c-\${${1}_C}}
    eval ${1}_E=\${_cc_e-\${${1}_E}}
    eval ${1}_O=\${_cc_o-\${${1}_O}}

    if [ -n "$_depflags" ]; then
        eval ${1}_DEPFLAGS=\$_depflags
    else
        eval ${1}DEP=\${_DEPCMD:-\$DEPCMD}
        eval ${1}DEP_FLAGS=\${_DEPFLAGS:-\$DEPFLAGS}
        eval DEP${1}FLAGS=\$_flags
    fi
}

probe_cc cc "$cc"
cflags_filter=$_flags_filter
cflags_speed=$_cflags_speed
cflags_size=$_cflags_size
cflags_noopt=$_cflags_noopt
add_cflags $_flags $_cflags
cc_ldflags=$_ldflags
set_ccvars CC

probe_cc hostcc "$host_cc"
host_cflags_filter=$_flags_filter
add_host_cflags  $_flags $_cflags
set_ccvars HOSTCC

test -n "$cc_type" && enable $cc_type ||
    warn "Unknown C compiler $cc, unable to select optimal CFLAGS"

: ${as_default:=$cc}
: ${dep_cc_default:=$cc}
: ${ld_default:=$cc}
: ${host_ld_default:=$host_cc}
set_default ar as dep_cc ld host_ld

probe_cc as "$as"
asflags_filter=$_flags_filter
add_asflags $_flags $_cflags
set_ccvars AS

probe_cc ld "$ld"
ldflags_filter=$_flags_filter
add_ldflags $_flags $_ldflags
test "$cc_type" != "$ld_type" && add_ldflags $cc_ldflags
LD_O=${_ld_o-$LD_O}
LD_LIB=${_ld_lib-$LD_LIB}
LD_PATH=${_ld_path-$LD_PATH}

probe_cc hostld "$host_ld"
host_ldflags_filter=$_flags_filter
add_host_ldflags $_flags $_ldflags
HOSTLD_O=${_ld_o-$HOSTLD_O}

if [ -z "$CC_DEPFLAGS" ] && [ "$dep_cc" != "$cc" ]; then
    probe_cc depcc "$dep_cc"
    CCDEP=${_DEPCMD:-$DEPCMD}
    CCDEP_FLAGS=${_DEPFLAGS:=$DEPFLAGS}
    DEPCCFLAGS=$_flags
fi

if $ar 2>&1 | grep -q Microsoft; then
    arflags="-nologo"
    ar_o='-out:$@'
elif $ar 2>&1 | grep -q 'Texas Instruments'; then
    arflags="rq"
    ar_o='$@'
else
    arflags="rc"
    ar_o='$@'
fi

add_cflags $extra_cflags
add_cxxflags $extra_cxxflags
add_asflags $extra_cflags

if test -n "$sysroot"; then
    case "$cc_type" in
        gcc|llvm_gcc|clang)
            add_cppflags --sysroot="$sysroot"
            add_ldflags --sysroot="$sysroot"
        ;;
        tms470)
            add_cppflags -I"$sysinclude"
            add_ldflags  --sysroot="$sysroot"
        ;;
    esac
fi

if test "$cpu" = host; then
    enabled cross_compile && die "--cpu=host makes no sense when cross-compiling."

    case "$cc_type" in
        gcc|llvm_gcc)
            check_native(){
                $cc $1=native -v -c -o $TMPO $TMPC >$TMPE 2>&1 || return
                sed -n "/cc1.*$1=/{
                            s/.*$1=\\([^ ]*\\).*/\\1/
                            p
                            q
                        }" $TMPE
            }
            cpu=$(check_native -march || check_native -mcpu)
        ;;
    esac

    test "${cpu:-host}" = host && die "--cpu=host not supported with compiler $cc"
fi

# Deal with common $arch aliases
case "$arch" in
    aarch64|arm64)
        arch="aarch64"
    ;;
    arm*|iPad*)
        arch="arm"
    ;;
    mips*|IP*)
        arch="mips"
    ;;
    parisc*|hppa*)
        arch="parisc"
    ;;
    "Power Macintosh"|ppc*|powerpc*)
        arch="ppc"
    ;;
    s390|s390x)
        arch="s390"
    ;;
    sh4|sh)
        arch="sh4"
    ;;
    sun4u|sparc*)
        arch="sparc"
    ;;
    tilegx|tile-gx)
        arch="tilegx"
    ;;
    i[3-6]86|i86pc|BePC|x86pc|x86_64|x86_32|amd64)
        arch="x86"
    ;;
esac

is_in $arch $ARCH_LIST || warn "unknown architecture $arch"
enable $arch

# Add processor-specific flags
if enabled aarch64; then

    case $cpu in
        armv*)
            cpuflags="-march=$cpu"
        ;;
        *)
            cpuflags="-mcpu=$cpu"
        ;;
    esac

elif enabled alpha; then

    cpuflags="-mcpu=$cpu"

elif enabled arm; then

    check_arm_arch() {
        check_cpp_condition stddef.h \
            "defined __ARM_ARCH_${1}__ || defined __TARGET_ARCH_${2:-$1}" \
            $cpuflags
    }

    probe_arm_arch() {
        if   check_arm_arch 4;        then echo armv4;
        elif check_arm_arch 4T;       then echo armv4t;
        elif check_arm_arch 5;        then echo armv5;
        elif check_arm_arch 5E;       then echo armv5e;
        elif check_arm_arch 5T;       then echo armv5t;
        elif check_arm_arch 5TE;      then echo armv5te;
        elif check_arm_arch 5TEJ;     then echo armv5te;
        elif check_arm_arch 6;        then echo armv6;
        elif check_arm_arch 6J;       then echo armv6j;
        elif check_arm_arch 6K;       then echo armv6k;
        elif check_arm_arch 6Z;       then echo armv6z;
        elif check_arm_arch 6ZK;      then echo armv6zk;
        elif check_arm_arch 6T2;      then echo armv6t2;
        elif check_arm_arch 7;        then echo armv7;
        elif check_arm_arch 7A  7_A;  then echo armv7-a;
        elif check_arm_arch 7R  7_R;  then echo armv7-r;
        elif check_arm_arch 7M  7_M;  then echo armv7-m;
        elif check_arm_arch 7EM 7E_M; then echo armv7-m;
        elif check_arm_arch 8A  8_A;  then echo armv8-a;
        fi
    }

    [ "$cpu" = generic ] && cpu=$(probe_arm_arch)

    case $cpu in
        armv*)
            cpuflags="-march=$cpu"
            subarch=$(echo $cpu | sed 's/[^a-z0-9]//g')
        ;;
        *)
            cpuflags="-mcpu=$cpu"
            case $cpu in
                cortex-a*)                               subarch=armv7a  ;;
                cortex-r*)                               subarch=armv7r  ;;
                cortex-m*)                 enable thumb; subarch=armv7m  ;;
                arm11*)                                  subarch=armv6   ;;
                arm[79]*e*|arm9[24]6*|arm96*|arm102[26]) subarch=armv5te ;;
                armv4*|arm7*|arm9[24]*)                  subarch=armv4   ;;
                *)                             subarch=$(probe_arm_arch) ;;
            esac
        ;;
    esac

    case "$subarch" in
        armv5t*)    enable fast_clz                ;;
        armv[6-8]*) enable fast_clz fast_unaligned ;;
    esac

elif enabled avr32; then

    case $cpu in
        ap7[02]0[0-2])
            subarch="avr32_ap"
            cpuflags="-mpart=$cpu"
        ;;
        ap)
            subarch="avr32_ap"
            cpuflags="-march=$cpu"
        ;;
        uc3[ab]*)
            subarch="avr32_uc"
            cpuflags="-mcpu=$cpu"
        ;;
        uc)
            subarch="avr32_uc"
            cpuflags="-march=$cpu"
        ;;
    esac

elif enabled bfin; then

    cpuflags="-mcpu=$cpu"

elif enabled mips; then

    cpuflags="-march=$cpu"

    case $cpu in
        24kc)
            disable mipsfpu
            disable mipsdspr1
            disable mipsdspr2
        ;;
        24kf*)
            disable mipsdspr1
            disable mipsdspr2
        ;;
        24kec|34kc|1004kc)
            disable mipsfpu
            disable mipsdspr2
        ;;
        24kef*|34kf*|1004kf*)
            disable mipsdspr2
        ;;
        74kc)
            disable mipsfpu
        ;;
    esac

elif enabled ppc; then

    case $(tolower $cpu) in
        601|ppc601|powerpc601)
            cpuflags="-mcpu=601"
            disable altivec
        ;;
        603*|ppc603*|powerpc603*)
            cpuflags="-mcpu=603"
            disable altivec
        ;;
        604*|ppc604*|powerpc604*)
            cpuflags="-mcpu=604"
            disable altivec
        ;;
        g3|75*|ppc75*|powerpc75*)
            cpuflags="-mcpu=750"
            disable altivec
        ;;
        g4|745*|ppc745*|powerpc745*)
            cpuflags="-mcpu=7450"
        ;;
        74*|ppc74*|powerpc74*)
            cpuflags="-mcpu=7400"
        ;;
        g5|970|ppc970|powerpc970)
            cpuflags="-mcpu=970"
        ;;
        power[3-7]*)
            cpuflags="-mcpu=$cpu"
        ;;
        cell)
            cpuflags="-mcpu=cell"
            enable ldbrx
        ;;
        e500mc)
            cpuflags="-mcpu=e500mc"
            disable altivec
        ;;
        e500v2)
            cpuflags="-mcpu=8548 -mhard-float -mfloat-gprs=double"
            disable altivec
        ;;
        e500)
            cpuflags="-mcpu=8540 -mhard-float"
            disable altivec
        ;;
    esac

elif enabled sparc; then

    case $cpu in
        cypress|f93[04]|tsc701|sparcl*|supersparc|hypersparc|niagara|v[789])
            cpuflags="-mcpu=$cpu"
            disable vis
        ;;
        ultrasparc*|niagara[234])
            cpuflags="-mcpu=$cpu"
        ;;
    esac

elif enabled x86; then

    case $cpu in
        i[345]86|pentium)
            cpuflags="-march=$cpu"
            disable mmx
        ;;
        # targets that do NOT support conditional mov (cmov)
        pentium-mmx|k6|k6-[23]|winchip-c6|winchip2|c3)
            cpuflags="-march=$cpu"
            disable cmov
        ;;
        # targets that do support conditional mov (cmov)
        i686|pentiumpro|pentium[23]|pentium-m|athlon|athlon-tbird|athlon-4|athlon-[mx]p|athlon64*|k8*|opteron*|athlon-fx|core2|corei7*|amdfam10|barcelona|atom|bdver*)
            cpuflags="-march=$cpu"
            enable cmov
            enable fast_cmov
        ;;
        # targets that do support conditional mov but on which it's slow
        pentium4|pentium4m|prescott|nocona)
            cpuflags="-march=$cpu"
            enable cmov
            disable fast_cmov
        ;;
    esac

fi

if [ "$cpu" != generic ]; then
    add_cflags  $cpuflags
    add_asflags $cpuflags
fi

# compiler sanity check
check_exec <<EOF
int main(void){ return 0; }
EOF
if test "$?" != 0; then
    echo "$cc is unable to create an executable file."
    if test -z "$cross_prefix" && ! enabled cross_compile ; then
        echo "If $cc is a cross-compiler, use the --enable-cross-compile option."
        echo "Only do this if you know what cross compiling means."
    fi
    die "C compiler test failed."
fi

add_cppflags -D_ISOC99_SOURCE
add_cxxflags -D__STDC_CONSTANT_MACROS
check_cflags -std=c99
check_cc -D_FILE_OFFSET_BITS=64 <<EOF && add_cppflags -D_FILE_OFFSET_BITS=64
#include <stdlib.h>
EOF
check_cc -D_LARGEFILE_SOURCE <<EOF && add_cppflags -D_LARGEFILE_SOURCE
#include <stdlib.h>
EOF

check_host_cflags -std=c99
check_host_cflags -Wall

check_64bit(){
    arch32=$1
    arch64=$2
    expr=$3
    check_code cc "" "int test[2*($expr) - 1]" &&
        subarch=$arch64 || subarch=$arch32
}

case "$arch" in
    aarch64|alpha|ia64)
        spic=$shared
    ;;
    mips)
        check_64bit mips mips64 '_MIPS_SIM > 1'
        spic=$shared
    ;;
    parisc)
        check_64bit parisc parisc64 'sizeof(void *) > 4'
        spic=$shared
    ;;
    ppc)
        check_64bit ppc ppc64 'sizeof(void *) > 4'
        spic=$shared
    ;;
    sparc)
        check_64bit sparc sparc64 'sizeof(void *) > 4'
        spic=$shared
    ;;
    x86)
        check_64bit x86_32 x86_64 'sizeof(void *) > 4'
        if test "$subarch" = "x86_64"; then
            spic=$shared
        fi
    ;;
    ppc)
        check_cc <<EOF && subarch="ppc64"
        int test[(int)sizeof(char*) - 7];
EOF
    ;;
esac

enable $subarch
enabled spic && enable pic

# OS specific
case $target_os in
    haiku)
        prefix_default="/boot/common"
        network_extralibs="-lnetwork"
        host_libs=
        ;;
    sunos)
        FFSERVERLDFLAGS=""
        SHFLAGS='-shared -Wl,-h,$$(@F)'
        enabled x86 && SHFLAGS="-mimpure-text $SHFLAGS"
        network_extralibs="-lsocket -lnsl"
        add_cppflags -D__EXTENSIONS__ -D_XOPEN_SOURCE=600
        # When using suncc to build, the Solaris linker will mark
        # an executable with each instruction set encountered by
        # the Solaris assembler.  As our libraries contain their own
        # guards for processor-specific code, instead suppress
        # generation of the HWCAPS ELF section on Solaris x86 only.
        enabled_all suncc x86 && echo "hwcap_1 = OVERRIDE;" > mapfile && add_ldflags -Wl,-M,mapfile
        nm_default='nm -P -g'
        ;;
    netbsd)
        disable symver
        oss_indev_extralibs="-lossaudio"
        oss_outdev_extralibs="-lossaudio"
        enabled gcc || check_ldflags -Wl,-zmuldefs
        ;;
    openbsd|bitrig)
        disable symver
        SHFLAGS='-shared'
        SLIB_INSTALL_NAME='$(SLIBNAME).$(LIBMAJOR).$(LIBMINOR)'
        SLIB_INSTALL_LINKS=
        oss_indev_extralibs="-lossaudio"
        oss_outdev_extralibs="-lossaudio"
        ;;
    dragonfly)
        disable symver
        ;;
    freebsd)
        ;;
    bsd/os)
        add_extralibs -lpoll -lgnugetopt
        strip="strip -d"
        ;;
    darwin)
        gas="gas-preprocessor.pl $cc"
        enabled ppc && add_asflags -force_cpusubtype_ALL
        SHFLAGS='-dynamiclib -Wl,-single_module -Wl,-install_name,$(SHLIBDIR)/$(SLIBNAME_WITH_MAJOR),-current_version,$(LIBVERSION),-compatibility_version,$(LIBMAJOR)'
        enabled x86_32 && append SHFLAGS -Wl,-read_only_relocs,suppress
        strip="${strip} -x"
        add_ldflags -Wl,-dynamic,-search_paths_first
        SLIBSUF=".dylib"
        SLIBNAME_WITH_VERSION='$(SLIBPREF)$(FULLNAME).$(LIBVERSION)$(SLIBSUF)'
        SLIBNAME_WITH_MAJOR='$(SLIBPREF)$(FULLNAME).$(LIBMAJOR)$(SLIBSUF)'
        FFSERVERLDFLAGS=-Wl,-bind_at_load
        objformat="macho"
        enabled x86_64 && objformat="macho64"
        enabled_any pic shared ||
            { check_cflags -mdynamic-no-pic && add_asflags -mdynamic-no-pic; }
        ;;
    mingw32*)
        if test $target_os = "mingw32ce"; then
            disable network
        else
            target_os=mingw32
        fi
        LIBTARGET=i386
        if enabled x86_64; then
            LIBTARGET="i386:x86-64"
        elif enabled arm; then
            LIBTARGET=arm-wince
        fi
        shlibdir_default="$bindir_default"
        SLIBPREF=""
        SLIBSUF=".dll"
        SLIBNAME_WITH_VERSION='$(SLIBPREF)$(FULLNAME)-$(LIBVERSION)$(SLIBSUF)'
        SLIBNAME_WITH_MAJOR='$(SLIBPREF)$(FULLNAME)-$(LIBMAJOR)$(SLIBSUF)'
        dlltool="${cross_prefix}dlltool"
        if check_cmd lib.exe -list; then
            SLIB_EXTRA_CMD=-'sed -e "s/ @[^ ]*//" $$(@:$(SLIBSUF)=.orig.def) > $$(@:$(SLIBSUF)=.def); lib.exe /machine:$(LIBTARGET) /def:$$(@:$(SLIBSUF)=.def) /out:$(SUBDIR)$(SLIBNAME:$(SLIBSUF)=.lib)'
            if enabled x86_64; then
                LIBTARGET=x64
            fi
        elif check_cmd $dlltool --version; then
            SLIB_EXTRA_CMD=-'sed -e "s/ @[^ ]*//" $$(@:$(SLIBSUF)=.orig.def) > $$(@:$(SLIBSUF)=.def); $(DLLTOOL) -m $(LIBTARGET) -d $$(@:$(SLIBSUF)=.def) -l $(SUBDIR)$(SLIBNAME:$(SLIBSUF)=.lib) -D $(SLIBNAME_WITH_MAJOR)'
        fi
        SLIB_INSTALL_NAME='$(SLIBNAME_WITH_MAJOR)'
        SLIB_INSTALL_LINKS=
        SLIB_INSTALL_EXTRA_SHLIB='$(SLIBNAME:$(SLIBSUF)=.lib)'
        SLIB_INSTALL_EXTRA_LIB='lib$(SLIBNAME:$(SLIBSUF)=.dll.a) $(SLIBNAME_WITH_MAJOR:$(SLIBSUF)=.def)'
        SHFLAGS='-shared -Wl,--output-def,$$(@:$(SLIBSUF)=.orig.def) -Wl,--out-implib,$(SUBDIR)lib$(SLIBNAME:$(SLIBSUF)=.dll.a) -Wl,--enable-runtime-pseudo-reloc -Wl,--enable-auto-image-base'
        objformat="win32"
        ranlib=:
        enable dos_paths
        ;;
    win32|win64)
        if enabled shared; then
            # Link to the import library instead of the normal static library
            # for shared libs.
            LD_LIB='%.lib'
            # Cannot build shared and static libraries at the same time with
            # MSVC.
            disable static
        fi
        shlibdir_default="$bindir_default"
        SLIBPREF=""
        SLIBSUF=".dll"
        SLIBNAME_WITH_VERSION='$(SLIBPREF)$(FULLNAME)-$(LIBVERSION)$(SLIBSUF)'
        SLIBNAME_WITH_MAJOR='$(SLIBPREF)$(FULLNAME)-$(LIBMAJOR)$(SLIBSUF)'
        SLIB_CREATE_DEF_CMD='makedef $(SUBDIR)lib$(NAME).ver $(OBJS) > $$(@:$(SLIBSUF)=.def)'
        SLIB_INSTALL_NAME='$(SLIBNAME_WITH_MAJOR)'
        SLIB_INSTALL_LINKS=
        SLIB_INSTALL_EXTRA_SHLIB='$(SLIBNAME:$(SLIBSUF)=.lib)'
        SLIB_INSTALL_EXTRA_LIB='$(SLIBNAME_WITH_MAJOR:$(SLIBSUF)=.def)'
        SHFLAGS='-dll -def:$$(@:$(SLIBSUF)=.def) -implib:$(SUBDIR)$(SLIBNAME:$(SLIBSUF)=.lib)'
        objformat="win32"
        ranlib=:
        enable dos_paths
        ;;
    cygwin*)
        target_os=cygwin
        shlibdir_default="$bindir_default"
        SLIBPREF="cyg"
        SLIBSUF=".dll"
        SLIBNAME_WITH_VERSION='$(SLIBPREF)$(FULLNAME)-$(LIBVERSION)$(SLIBSUF)'
        SLIBNAME_WITH_MAJOR='$(SLIBPREF)$(FULLNAME)-$(LIBMAJOR)$(SLIBSUF)'
        SLIB_INSTALL_NAME='$(SLIBNAME_WITH_MAJOR)'
        SLIB_INSTALL_LINKS=
        SLIB_INSTALL_EXTRA_LIB='lib$(FULLNAME).dll.a'
        SHFLAGS='-shared -Wl,--out-implib,$(SUBDIR)lib$(FULLNAME).dll.a'
        objformat="win32"
        enable dos_paths
        ;;
    *-dos|freedos|opendos)
        network_extralibs="-lsocket"
        objformat="coff"
        enable dos_paths
        add_cppflags -U__STRICT_ANSI__
        ;;
    linux)
        enable dv1394
        ;;
    irix*)
        target_os=irix
        ranlib="echo ignoring ranlib"
        ;;
    os/2*)
        strip="lxlite -CS"
        ln_s="cp -f"
        objformat="aout"
        add_cppflags -D_GNU_SOURCE
        add_ldflags -Zomf -Zbin-files -Zargs-wild -Zmap
        SHFLAGS='$(SUBDIR)$(NAME).def -Zdll -Zomf'
        FFSERVERLDFLAGS=""
        LIBSUF="_s.a"
        SLIBPREF=""
        SLIBSUF=".dll"
        SLIBNAME_WITH_VERSION='$(SLIBPREF)$(NAME)-$(LIBVERSION)$(SLIBSUF)'
        SLIBNAME_WITH_MAJOR='$(SLIBPREF)$(shell echo $(NAME) | cut -c1-6)$(LIBMAJOR)$(SLIBSUF)'
        SLIB_CREATE_DEF_CMD='echo LIBRARY $(SLIBNAME_WITH_MAJOR) INITINSTANCE TERMINSTANCE > $(SUBDIR)$(NAME).def; \
            echo PROTMODE >> $(SUBDIR)$(NAME).def; \
            echo CODE PRELOAD MOVEABLE DISCARDABLE >> $(SUBDIR)$(NAME).def; \
            echo DATA PRELOAD MOVEABLE MULTIPLE NONSHARED >> $(SUBDIR)$(NAME).def; \
            echo EXPORTS >> $(SUBDIR)$(NAME).def; \
            emxexp -o $(OBJS) >> $(SUBDIR)$(NAME).def'
        SLIB_EXTRA_CMD='emximp -o $(SUBDIR)$(LIBPREF)$(NAME)_dll.a $(SUBDIR)$(NAME).def; \
            emximp -o $(SUBDIR)$(LIBPREF)$(NAME)_dll.lib $(SUBDIR)$(NAME).def;'
        SLIB_INSTALL_EXTRA_LIB='$(LIBPREF)$(NAME)_dll.a $(LIBPREF)$(NAME)_dll.lib'
        enable dos_paths
        enable_weak os2threads
        ;;
    gnu/kfreebsd)
        add_cppflags -D_BSD_SOURCE
        ;;
    gnu)
        ;;
    qnx)
        add_cppflags -D_QNX_SOURCE
        network_extralibs="-lsocket"
        ;;
    symbian)
        SLIBSUF=".dll"
        enable dos_paths
        add_cflags --include=$sysinclude/gcce/gcce.h -fvisibility=default
        add_cppflags -D__GCCE__ -D__SYMBIAN32__ -DSYMBIAN_OE_POSIX_SIGNALS
        add_ldflags -Wl,--target1-abs,--no-undefined \
                    -Wl,-Ttext,0x80000,-Tdata,0x1000000 -shared \
                    -Wl,--entry=_E32Startup -Wl,-u,_E32Startup
        add_extralibs -l:eexe.lib -l:usrt2_2.lib -l:dfpaeabi.dso \
                      -l:drtaeabi.dso -l:scppnwdl.dso -lsupc++ -lgcc \
                      -l:libc.dso -l:libm.dso -l:euser.dso -l:libcrt0.lib
        ;;
    osf1)
        add_cppflags -D_OSF_SOURCE -D_POSIX_PII -D_REENTRANT
        FFSERVERLDFLAGS=
        ;;
    minix)
        ;;
    plan9)
        add_cppflags -D_C99_SNPRINTF_EXTENSION  \
                     -D_REENTRANT_SOURCE        \
                     -D_RESEARCH_SOURCE         \
                     -DFD_SETSIZE=96            \
                     -DHAVE_SOCK_OPTS
        add_compat strtod.o strtod=avpriv_strtod
        network_extralibs='-lbsd'
        exeobjs=compat/plan9/main.o
        disable ffserver
        cp_f='cp'
        ;;
    none)
        ;;
    *)
        die "Unknown OS '$target_os'."
        ;;
esac

# determine libc flavour

# uclibc defines __GLIBC__, so it needs to be checked before glibc.
if check_cpp_condition features.h "defined __UCLIBC__"; then
    libc_type=uclibc
    add_cppflags -D_POSIX_C_SOURCE=200112 -D_XOPEN_SOURCE=600
elif check_cpp_condition features.h "defined __GLIBC__"; then
    libc_type=glibc
    add_cppflags -D_POSIX_C_SOURCE=200112 -D_XOPEN_SOURCE=600
# MinGW headers can be installed on Cygwin, so check for newlib first.
elif check_cpp_condition newlib.h "defined _NEWLIB_VERSION"; then
    libc_type=newlib
    add_cppflags -U__STRICT_ANSI__
elif check_header _mingw.h; then
    libc_type=mingw
    check_cpp_condition _mingw.h \
        "defined (__MINGW64_VERSION_MAJOR) || (__MINGW32_MAJOR_VERSION > 3) || \
            (__MINGW32_MAJOR_VERSION == 3 && __MINGW32_MINOR_VERSION >= 15)" ||
        die "ERROR: MinGW runtime version must be >= 3.15."
    add_cppflags -U__STRICT_ANSI__
    if check_cpp_condition _mingw.h "defined(__MINGW64_VERSION_MAJOR) && \
            __MINGW64_VERSION_MAJOR < 3"; then
        add_compat msvcrt/snprintf.o
        add_cflags "-include $source_path/compat/msvcrt/snprintf.h"
    fi
elif check_func_headers stdlib.h _get_doserrno; then
    libc_type=msvcrt
    add_compat strtod.o strtod=avpriv_strtod
    add_compat msvcrt/snprintf.o snprintf=avpriv_snprintf   \
                                 _snprintf=avpriv_snprintf  \
                                 vsnprintf=avpriv_vsnprintf
elif check_cpp_condition stddef.h "defined __KLIBC__"; then
    libc_type=klibc
fi

test -n "$libc_type" && enable $libc_type

# hacks for compiler/libc/os combinations

if enabled_all tms470 glibc; then
    CPPFLAGS="-I${source_path}/compat/tms470 ${CPPFLAGS}"
    add_cppflags -D__USER_LABEL_PREFIX__=
    add_cppflags -D__builtin_memset=memset
    add_cppflags -D__gnuc_va_list=va_list -D_VA_LIST_DEFINED
    add_cflags   -pds=48    # incompatible redefinition of macro
fi

if enabled_all ccc glibc; then
    add_ldflags -Wl,-z,now  # calls to libots crash without this
fi

esc(){
    echo "$*" | sed 's/%/%25/g;s/:/%3a/g'
}

echo "config:$arch:$subarch:$cpu:$target_os:$(esc $cc_ident):$(esc $FFMPEG_CONFIGURATION)" >config.fate

check_cpp_condition stdlib.h "defined(__PIC__) || defined(__pic__) || defined(PIC)" && enable pic

set_default $PATHS_LIST
set_default nm

# we need to build at least one lib type
if ! enabled_any static shared; then
    cat <<EOF
At least one library type must be built.
Specify --enable-static to build the static libraries or --enable-shared to
build the shared libraries as well. To only build the shared libraries specify
--disable-static in addition to --enable-shared.
EOF
    exit 1;
fi

die_license_disabled() {
    enabled $1 || { enabled $2 && die "$2 is $1 and --enable-$1 is not specified."; }
}

die_license_disabled_gpl() {
    enabled $1 || { enabled $2 && die "$2 is incompatible with the gpl and --enable-$1 is not specified."; }
}

die_license_disabled gpl libcdio
die_license_disabled gpl libutvideo
die_license_disabled gpl libx264
die_license_disabled gpl libxavs
die_license_disabled gpl libxvid
die_license_disabled gpl x11grab

die_license_disabled nonfree libaacplus
die_license_disabled nonfree libfaac
enabled gpl && die_license_disabled_gpl nonfree libfdk_aac
enabled gpl && die_license_disabled_gpl nonfree openssl

die_license_disabled version3 libopencore_amrnb
die_license_disabled version3 libopencore_amrwb
die_license_disabled version3 libvo_aacenc
die_license_disabled version3 libvo_amrwbenc

enabled version3 && { enabled gpl && enable gplv3 || enable lgplv3; }

disabled optimizations || check_cflags -fomit-frame-pointer

enable_pic() {
    enable pic
    add_cppflags -DPIC
    add_cflags   -fPIC
    add_asflags  -fPIC
}

enabled pic && enable_pic

check_cc <<EOF || die "Symbol mangling check failed."
int ff_extern;
EOF
sym=$($nm $TMPO | awk '/ff_extern/{ print substr($0, match($0, /[^ \t]*ff_extern/)) }')
extern_prefix=${sym%%ff_extern*}

check_cc <<EOF && enable_weak inline_asm
void foo(void) { __asm__ volatile ("" ::); }
EOF

_restrict=
for restrict_keyword in restrict __restrict__ __restrict; do
    check_cc <<EOF && _restrict=$restrict_keyword && break
void foo(char * $restrict_keyword p);
EOF
done

check_cc <<EOF && enable attribute_packed
struct { int x; } __attribute__((packed)) x;
EOF

check_cc <<EOF && enable attribute_may_alias
union { int x; } __attribute__((may_alias)) x;
EOF

check_cc <<EOF || die "endian test failed"
unsigned int endian = 'B' << 24 | 'I' << 16 | 'G' << 8 | 'E';
EOF
od -t x1 $TMPO | grep -q '42 *49 *47 *45' && enable bigendian

if enabled alpha; then

    check_cflags -mieee

elif enabled arm; then

    check_cpp_condition stddef.h "defined __thumb__" && check_cc <<EOF && enable_weak thumb
float func(float a, float b){ return a+b; }
EOF

    enabled thumb && check_cflags -mthumb || check_cflags -marm
    nogas=die

    if     check_cpp_condition stddef.h "defined __ARM_PCS_VFP"; then
        enable vfp_args
    elif ! check_cpp_condition stddef.h "defined __ARM_PCS || defined __SOFTFP__"; then
        case "${cross_prefix:-$cc}" in
            *hardfloat*)         enable vfp_args;   fpabi=vfp ;;
            *) check_ld "cc" <<EOF && enable vfp_args && fpabi=vfp || fpabi=soft ;;
__asm__ (".eabi_attribute 28, 1");
int main(void) { return 0; }
EOF
        esac
        warn "Compiler does not indicate floating-point ABI, guessing $fpabi."
    fi

    enabled armv5te && check_insn armv5te 'qadd r0, r0, r0'
    enabled armv6   && check_insn armv6   'sadd16 r0, r0, r0'
    enabled armv6t2 && check_insn armv6t2 'movt r0, #0'
    enabled neon    && check_insn neon    'vadd.i16 q0, q0, q0'
    enabled vfp     && check_insn vfp     'fadds s0, s0, s0'
    enabled vfpv3   && check_insn vfpv3   'vmov.f32 s0, #1.0'

    [ $target_os = linux ] ||
        map 'enabled_any ${v}_external ${v}_inline || disable $v' \
            $ARCH_EXT_LIST_ARM

    check_inline_asm asm_mod_q '"add r0, %Q0, %R0" :: "r"((long long)0)'
    check_inline_asm asm_mod_y '"vmul.i32 d0, d0, %y0" :: "x"(0)'

    enabled_all armv6t2 shared !pic && enable_pic

elif enabled mips; then

    check_inline_asm loongson '"dmult.g $1, $2, $3"'
    enabled mips32r2  && add_cflags "-mips32r2" && add_asflags "-mips32r2" &&
     check_inline_asm mips32r2  '"rotr $t0, $t1, 1"'
    enabled mipsdspr1 && add_cflags "-mdsp" && add_asflags "-mdsp" &&
     check_inline_asm mipsdspr1 '"addu.qb $t0, $t1, $t2"'
    enabled mipsdspr2 && add_cflags "-mdspr2" && add_asflags "-mdspr2" &&
     check_inline_asm mipsdspr2 '"absq_s.qb $t0, $t1"'
    enabled mipsfpu   && add_cflags "-mhard-float" && add_asflags "-mhard-float" &&
     check_inline_asm mipsfpu   '"madd.d $f0, $f2, $f4, $f6"'

elif enabled parisc; then

    if enabled gcc; then
        case $($cc -dumpversion) in
            4.[3-8].*) check_cflags -fno-optimize-sibling-calls ;;
        esac
    fi

elif enabled ppc; then

    enable local_aligned_8 local_aligned_16

    check_inline_asm dcbzl     '"dcbzl 0, %0" :: "r"(0)'
    check_inline_asm ibm_asm   '"add 0, 0, 0"'
    check_inline_asm ppc4xx    '"maclhw r10, r11, r12"'
    check_inline_asm xform_asm '"lwzx %1, %y0" :: "Z"(*(int*)0), "r"(0)'

    # AltiVec flags: The FSF version of GCC differs from the Apple version
    if enabled altivec; then
        nogas=warn
        check_cflags -maltivec -mabi=altivec &&
        { check_header altivec.h && inc_altivec_h="#include <altivec.h>" ; } ||
        check_cflags -faltivec

        # check if our compiler supports Motorola AltiVec C API
        check_cc <<EOF || disable altivec
$inc_altivec_h
int main(void) {
    vector signed int v1 = (vector signed int) { 0 };
    vector signed int v2 = (vector signed int) { 1 };
    v1 = vec_add(v1, v2);
    return 0;
}
EOF

        enabled altivec || warn "Altivec disabled, possibly missing --cpu flag"
    fi

elif enabled sparc; then

    enabled vis && check_inline_asm vis '"pdist %f0, %f0, %f0"'

elif enabled x86; then

    check_builtin rdtsc    intrin.h   "__rdtsc()"
    check_builtin mm_empty mmintrin.h "_mm_empty()"

    enable local_aligned_8 local_aligned_16

    # check whether EBP is available on x86
    # As 'i' is stored on the stack, this program will crash
    # if the base pointer is used to access it because the
    # base pointer is cleared in the inline assembly code.
    check_exec_crash <<EOF && enable ebp_available
volatile int i=0;
__asm__ volatile ("xorl %%ebp, %%ebp" ::: "%ebp");
return i;
EOF

    # check whether EBX is available on x86
    check_inline_asm ebx_available '""::"b"(0)' &&
        check_inline_asm ebx_available '"":::"%ebx"'

    # check whether xmm clobbers are supported
    check_inline_asm xmm_clobbers '"":::"%xmm0"'

    # check whether binutils is new enough to compile SSSE3/MMXEXT
    enabled ssse3  && check_inline_asm ssse3_inline  '"pabsw %xmm0, %xmm0"'
    enabled mmxext && check_inline_asm mmxext_inline '"pmaxub %mm0, %mm1"'

    if ! disabled_any asm mmx yasm; then
        if check_cmd $yasmexe --version; then
            enabled x86_64 && yasm_extra="-m amd64"
            yasm_debug="-g dwarf2"
        elif check_cmd nasm -v; then
            yasmexe=nasm
            yasm_debug="-g -F dwarf"
            enabled x86_64 && test "$objformat" = elf && objformat=elf64
        fi

        YASMFLAGS="-f $objformat $yasm_extra"
        enabled pic               && append YASMFLAGS "-DPIC"
        test -n "$extern_prefix"  && append YASMFLAGS "-DPREFIX"
        case "$objformat" in
            elf*) enabled debug && append YASMFLAGS $yasm_debug ;;
        esac

        check_yasm "pextrd [eax], xmm0, 1" && enable yasm ||
            die "yasm not found, use --disable-yasm for a crippled build"
        check_yasm "vextractf128 xmm0, ymm0, 0"      || disable avx_external
        check_yasm "vfmaddps ymm0, ymm1, ymm2, ymm3" || disable fma4_external
        check_yasm "CPU amdnop" && enable cpunop
    fi

    case "$cpu" in
        athlon*|opteron*|k8*|pentium|pentium-mmx|prescott|nocona|atom|geode)
            disable fast_clz
        ;;
    esac

fi

if enabled asm; then
    as=${gas:=$as}
    check_as <<EOF && enable gnu_as || \
        $nogas "GNU assembler not found, install gas-preprocessor"
.macro m n
\n: .int 0
.endm
m x
EOF
fi

check_ldflags -Wl,--as-needed

if check_func dlopen; then
    ldl=
elif check_func dlopen -ldl; then
    ldl=-ldl
fi

if ! disabled network; then
    check_type "sys/types.h sys/socket.h" socklen_t
    check_type netdb.h "struct addrinfo"
    check_type netinet/in.h "struct group_source_req" -D_BSD_SOURCE
    check_type netinet/in.h "struct ip_mreq_source" -D_BSD_SOURCE
    check_type netinet/in.h "struct ipv6_mreq" -D_DARWIN_C_SOURCE
    check_type netinet/in.h "struct sockaddr_in6"
    check_type poll.h "struct pollfd"
    check_type "sys/types.h sys/socket.h" "struct sockaddr_storage"
    check_struct "sys/types.h sys/socket.h" "struct sockaddr" sa_len
    check_type netinet/sctp.h "struct sctp_event_subscribe"
    check_func getaddrinfo $network_extralibs
    check_func getservbyport $network_extralibs
    # Prefer arpa/inet.h over winsock2
    if check_header arpa/inet.h ; then
        check_func closesocket
    elif check_header winsock2.h ; then
        check_func_headers winsock2.h closesocket -lws2 &&
            network_extralibs="-lws2" ||
        { check_func_headers winsock2.h closesocket -lws2_32 &&
            network_extralibs="-lws2_32"; }
        check_func_headers ws2tcpip.h getaddrinfo $network_extralibs
        check_type ws2tcpip.h socklen_t
        check_type ws2tcpip.h "struct addrinfo"
        check_type ws2tcpip.h "struct group_source_req"
        check_type ws2tcpip.h "struct ip_mreq_source"
        check_type ws2tcpip.h "struct ipv6_mreq"
        check_type winsock2.h "struct pollfd"
        check_type ws2tcpip.h "struct sockaddr_in6"
        check_type ws2tcpip.h "struct sockaddr_storage"
        check_struct winsock2.h "struct sockaddr" sa_len
    else
        disable network
    fi
fi

# Solaris has nanosleep in -lrt, OpenSolaris no longer needs that
check_func nanosleep || { check_func nanosleep -lrt && add_extralibs -lrt; }

check_func  access
check_func  clock_gettime || { check_func clock_gettime -lrt && add_extralibs -lrt; }
check_func  fcntl
check_func  fork
check_func  gethrtime
check_func  getopt
check_func  getrusage
check_struct "sys/time.h sys/resource.h" "struct rusage" ru_maxrss
check_func  gettimeofday
check_func  inet_aton $network_extralibs
check_func  isatty
check_func  localtime_r
check_func  ${malloc_prefix}memalign            && enable memalign
check_func  mkstemp
check_func  mmap
check_func  mprotect
check_func  ${malloc_prefix}posix_memalign      && enable posix_memalign
check_func_headers malloc.h _aligned_malloc     && enable aligned_malloc
check_func  setrlimit
check_func  strerror_r
check_func  sched_getaffinity
check_builtin sync_val_compare_and_swap "" "int *ptr; int oldval, newval; __sync_val_compare_and_swap(ptr, oldval, newval)"
check_builtin machine_rw_barrier mbarrier.h "__machine_rw_barrier()"
check_builtin MemoryBarrier windows.h "MemoryBarrier()"
check_func  sysconf
check_func  sysctl
check_func  usleep
check_func_headers conio.h kbhit
check_func_headers windows.h PeekNamedPipe
check_func_headers io.h setmode
check_func_headers lzo/lzo1x.h lzo1x_999_compress
check_lib2 "windows.h shellapi.h" CommandLineToArgvW -lshell32
check_lib2 "windows.h wincrypt.h" CryptGenRandom -ladvapi32
check_lib2 "windows.h psapi.h" GetProcessMemoryInfo -lpsapi
check_func_headers windows.h GetProcessAffinityMask
check_func_headers windows.h GetProcessTimes
check_func_headers windows.h GetSystemTimeAsFileTime
check_func_headers windows.h MapViewOfFile
check_func_headers windows.h SetConsoleTextAttribute
check_func_headers windows.h Sleep
check_func_headers windows.h VirtualAlloc
check_func_headers glob.h glob

check_header direct.h
check_header dlfcn.h
check_header dxva.h
check_header dxva2api.h -D_WIN32_WINNT=0x0600
check_header io.h
check_header libcrystalhd/libcrystalhd_if.h
check_header malloc.h
check_header poll.h
check_header sys/mman.h
check_header sys/param.h
check_header sys/resource.h
check_header sys/select.h
check_header sys/time.h
check_header termios.h
check_header unistd.h
check_header vdpau/vdpau.h
check_header vdpau/vdpau_x11.h
check_header VideoDecodeAcceleration/VDADecoder.h
check_header windows.h
check_header X11/extensions/XvMClib.h
check_header asm/types.h

disabled  zlib || check_lib   zlib.h      zlibVersion -lz   || disable  zlib
disabled bzlib || check_lib2 bzlib.h BZ2_bzlibVersion -lbz2 || disable bzlib

if ! disabled w32threads && ! enabled pthreads; then
    check_func_headers "windows.h process.h" _beginthreadex && enable w32threads
fi

# check for some common methods of building with pthread support
# do this before the optional library checks as some of them require pthreads
if ! disabled pthreads && ! enabled w32threads && ! enabled os2threads; then
    enable pthreads
    if check_func pthread_create; then
        :
    elif check_func pthread_create -pthread; then
        add_cflags -pthread
        add_extralibs -pthread
    elif check_func pthread_create -pthreads; then
        add_cflags -pthreads
        add_extralibs -pthreads
    elif check_func pthread_create -lpthreadGC2; then
        add_extralibs -lpthreadGC2
    elif ! check_lib pthread.h pthread_create -lpthread; then
        disable pthreads
    fi
fi

for thread in $THREADS_LIST; do
    if enabled $thread; then
        test -n "$thread_type" &&
            die "ERROR: Only one thread type must be selected." ||
            thread_type="$thread"
    fi
done

if enabled pthreads; then
  check_func pthread_cancel
fi

check_lib math.h sin -lm && LIBM="-lm"
disabled crystalhd || check_lib libcrystalhd/libcrystalhd_if.h DtsCrystalHDVersion -lcrystalhd || disable crystalhd
enabled vaapi && require vaapi va/va.h vaInitialize -lva

atan2f_args=2
ldexpf_args=2
powf_args=2

for func in $MATH_FUNCS; do
    eval check_mathfunc $func \${${func}_args:-1}
done

# these are off by default, so fail if requested and not available
enabled avisynth   && require2 vfw32 "windows.h vfw.h" AVIFileInit -lavifil32
enabled fontconfig && require_pkg_config fontconfig "fontconfig/fontconfig.h" FcInit
enabled frei0r     && { check_header frei0r.h || die "ERROR: frei0r.h header not found"; }
enabled gnutls     && require_pkg_config gnutls gnutls/gnutls.h gnutls_global_init
enabled libiec61883 && require libiec61883 libiec61883/iec61883.h iec61883_cmp_connect -lraw1394 -lavc1394 -lrom1394 -liec61883
enabled libaacplus && require  "libaacplus >= 2.0.0" aacplus.h aacplusEncOpen -laacplus
enabled libass     && require_pkg_config libass ass/ass.h ass_library_init
enabled libbluray  && require libbluray libbluray/bluray.h bd_open -lbluray
enabled libcelt    && require libcelt celt/celt.h celt_decode -lcelt0 &&
                      { check_lib celt/celt.h celt_decoder_create_custom -lcelt0 ||
                        die "ERROR: libcelt must be installed and version must be >= 0.11.0."; }
enabled libcaca    && require_pkg_config caca caca.h caca_create_canvas
enabled libfaac    && require2 libfaac "stdint.h faac.h" faacEncGetVersion -lfaac
enabled libfdk_aac && require  libfdk_aac fdk-aac/aacenc_lib.h aacEncOpen -lfdk-aac
flite_libs="-lflite_cmu_time_awb -lflite_cmu_us_awb -lflite_cmu_us_kal -lflite_cmu_us_kal16 -lflite_cmu_us_rms -lflite_cmu_us_slt -lflite_usenglish -lflite_cmulex -lflite"
enabled libflite   && require2 libflite "flite/flite.h" flite_init $flite_libs
enabled libfreetype && require_pkg_config freetype2 "ft2build.h freetype/freetype.h" FT_Init_FreeType
enabled libgsm     && { for gsm_hdr in "gsm.h" "gsm/gsm.h"; do
                            check_lib "${gsm_hdr}" gsm_create -lgsm && break;
                        done || die "ERROR: libgsm not found"; }
enabled libilbc    && require  libilbc ilbc.h WebRtcIlbcfix_InitDecode -lilbc
enabled libmodplug && require  libmodplug libmodplug/modplug.h ModPlug_Load -lmodplug
enabled libmp3lame && require  "libmp3lame >= 3.98.3" lame/lame.h lame_set_VBR_quality -lmp3lame
enabled libnut     && require  libnut libnut.h nut_demuxer_init -lnut
enabled libopencore_amrnb  && require libopencore_amrnb opencore-amrnb/interf_dec.h Decoder_Interface_init -lopencore-amrnb
enabled libopencore_amrwb  && require libopencore_amrwb opencore-amrwb/dec_if.h D_IF_init -lopencore-amrwb
enabled libopencv  && require_pkg_config opencv opencv/cxcore.h cvCreateImageHeader
enabled libopenjpeg && { check_lib openjpeg-1.5/openjpeg.h opj_version -lopenjpeg ||
                         check_lib openjpeg.h opj_version -lopenjpeg ||
                         die "ERROR: libopenjpeg not found"; }
enabled libopus    && require_pkg_config opus opus_multistream.h opus_multistream_decoder_create
enabled libpulse && require_pkg_config libpulse-simple pulse/simple.h pa_simple_new
enabled librtmp    && require_pkg_config librtmp librtmp/rtmp.h RTMP_Socket
enabled libschroedinger && require_pkg_config schroedinger-1.0 schroedinger/schro.h schro_init
enabled libsoxr    && require  libsoxr soxr.h soxr_create -lsoxr
enabled libspeex   && require  libspeex speex/speex.h speex_decoder_init -lspeex
enabled libstagefright_h264  && require_cpp libstagefright_h264 "binder/ProcessState.h media/stagefright/MetaData.h
    media/stagefright/MediaBufferGroup.h media/stagefright/MediaDebug.h media/stagefright/MediaDefs.h
    media/stagefright/OMXClient.h media/stagefright/OMXCodec.h" android::OMXClient -lstagefright -lmedia -lutils -lbinder -lgnustl_static
enabled libtheora  && require  libtheora theora/theoraenc.h th_info_init -ltheoraenc -ltheoradec -logg
enabled libtwolame && require  libtwolame twolame.h twolame_init -ltwolame &&
                      { check_lib twolame.h twolame_encode_buffer_float32_interleaved -ltwolame ||
                        die "ERROR: libtwolame must be installed and version must be >= 0.3.10"; }
enabled libutvideo    && require_cpp utvideo "stdint.h stdlib.h utvideo/utvideo.h utvideo/Codec.h" 'CCodec*' -lutvideo -lstdc++
enabled libv4l2    && require_pkg_config libv4l2 libv4l2.h v4l2_ioctl
enabled libvo_aacenc && require libvo_aacenc vo-aacenc/voAAC.h voGetAACEncAPI -lvo-aacenc
enabled libvo_amrwbenc && require libvo_amrwbenc vo-amrwbenc/enc_if.h E_IF_init -lvo-amrwbenc
enabled libvorbis  && require  libvorbis vorbis/vorbisenc.h vorbis_info_init -lvorbisenc -lvorbis -logg
enabled libvpx     && {
    enabled libvpx_vp8_decoder && { check_lib2 "vpx/vpx_decoder.h vpx/vp8dx.h" vpx_codec_dec_init_ver -lvpx ||
                                die "ERROR: libvpx decoder version must be >=0.9.1"; }
    enabled libvpx_vp8_encoder && { check_lib2 "vpx/vpx_encoder.h vpx/vp8cx.h" "vpx_codec_enc_init_ver VP8E_SET_MAX_INTRA_BITRATE_PCT" -lvpx ||
                                die "ERROR: libvpx encoder version must be >=0.9.7"; }
    enabled libvpx_vp9_decoder && { check_lib2 "vpx/vpx_decoder.h vpx/vp8dx.h" "vpx_codec_vp9_dx" -lvpx || disable libvpx_vp9_decoder;  }
    enabled libvpx_vp9_encoder && { check_lib2 "vpx/vpx_encoder.h vpx/vp8cx.h" "vpx_codec_vp9_cx" -lvpx || disable libvpx_vp9_encoder; } }
enabled libx264    && require  libx264 x264.h x264_encoder_encode -lx264 &&
                      { check_cpp_condition x264.h "X264_BUILD >= 118" ||
                        die "ERROR: libx264 must be installed and version must be >= 0.118."; }
enabled libxavs    && require  libxavs xavs.h xavs_encoder_encode -lxavs
enabled libxvid    && require  libxvid xvid.h xvid_global -lxvidcore
enabled openal     && { { for al_libs in "${OPENAL_LIBS}" "-lopenal" "-lOpenAL32"; do
                        check_lib 'AL/al.h' alGetError "${al_libs}" && break; done } ||
                        die "ERROR: openal not found"; } &&
                      { check_cpp_condition "AL/al.h" "defined(AL_VERSION_1_1)" ||
                        die "ERROR: openal must be installed and version must be 1.1 or compatible"; }
enabled openssl    && { check_lib openssl/ssl.h SSL_library_init -lssl -lcrypto ||
                        check_lib openssl/ssl.h SSL_library_init -lssl32 -leay32 ||
                        check_lib openssl/ssl.h SSL_library_init -lssl -lcrypto -lws2_32 -lgdi32 ||
                        die "ERROR: openssl not found"; }

if enabled gnutls; then
    { check_lib nettle/bignum.h nettle_mpz_get_str_256 -lnettle -lhogweed -lgmp && enable nettle; } ||
    { check_lib gcrypt.h gcry_mpi_new -lgcrypt && enable gcrypt; }
fi

# libdc1394 check
if enabled libdc1394; then
    { check_lib dc1394/dc1394.h dc1394_new -ldc1394 -lraw1394 &&
        enable libdc1394_2; } ||
    { check_lib libdc1394/dc1394_control.h dc1394_create_handle -ldc1394_control -lraw1394 &&
        enable libdc1394_1; } ||
    die "ERROR: No version of libdc1394 found "
fi

SDL_CONFIG="${cross_prefix}sdl-config"
if check_pkg_config sdl SDL_events.h SDL_PollEvent; then
    check_cpp_condition SDL.h "(SDL_MAJOR_VERSION<<16 | SDL_MINOR_VERSION<<8 | SDL_PATCHLEVEL) >= 0x010201" $sdl_cflags &&
<<<<<<< HEAD
    enable sdl &&
    check_struct SDL.h SDL_VideoInfo current_w $sdl_cflags && enable sdl_video_size
else
  if "${SDL_CONFIG}" --version > /dev/null 2>&1; then
    sdl_cflags=$("${SDL_CONFIG}" --cflags)
    sdl_libs=$("${SDL_CONFIG}" --libs)
    check_func_headers SDL_version.h SDL_Linked_Version $sdl_cflags $sdl_libs &&
    check_cpp_condition SDL.h "(SDL_MAJOR_VERSION<<16 | SDL_MINOR_VERSION<<8 | SDL_PATCHLEVEL) >= 0x010201" $sdl_cflags &&
    enable sdl &&
    check_struct SDL.h SDL_VideoInfo current_w $sdl_cflags && enable sdl_video_size
  fi
=======
    check_cpp_condition SDL.h "(SDL_MAJOR_VERSION<<16 | SDL_MINOR_VERSION<<8 | SDL_PATCHLEVEL) < 0x010300" $sdl_cflags &&
    enable sdl
>>>>>>> 2eaa3663
fi
enabled sdl && add_cflags $sdl_cflags && add_extralibs $sdl_libs

texi2html --help 2> /dev/null | grep -q 'init-file' && enable texi2html || disable texi2html
makeinfo --version > /dev/null 2>&1 && enable makeinfo  || disable makeinfo
perl --version > /dev/null 2>&1 && enable perl || disable perl
pod2man --help > /dev/null 2>&1 && enable pod2man || disable pod2man
rsync --help 2> /dev/null | grep -q 'contimeout' && enable rsync_contimeout || disable rsync_contimeout

check_header linux/fb.h
check_header linux/videodev.h
check_header linux/videodev2.h
check_code cc linux/videodev2.h "struct v4l2_frmsizeenum vfse; vfse.discrete.width = 0;" && enable_safe struct_v4l2_frmivalenum_discrete

check_header sys/videoio.h

check_func_headers "windows.h vfw.h" capCreateCaptureWindow "$vfwcap_indev_extralibs"
# check that WM_CAP_DRIVER_CONNECT is defined to the proper value
# w32api 3.12 had it defined wrong
check_cpp_condition vfw.h "WM_CAP_DRIVER_CONNECT > WM_USER" && enable vfwcap_defines

check_type "dshow.h" IBaseFilter

# check for ioctl_meteor.h, ioctl_bt848.h and alternatives
{ check_header dev/bktr/ioctl_meteor.h &&
  check_header dev/bktr/ioctl_bt848.h; } ||
{ check_header machine/ioctl_meteor.h &&
  check_header machine/ioctl_bt848.h; } ||
{ check_header dev/video/meteor/ioctl_meteor.h &&
  check_header dev/video/bktr/ioctl_bt848.h; } ||
check_header dev/ic/bt8xx.h

check_header sndio.h
if check_struct sys/soundcard.h audio_buf_info bytes; then
    enable_safe sys/soundcard.h
else
    check_cc -D__BSD_VISIBLE -D__XSI_VISIBLE <<EOF && add_cppflags -D__BSD_VISIBLE -D__XSI_VISIBLE && enable_safe sys/soundcard.h
    #include <sys/soundcard.h>
    audio_buf_info abc;
EOF
fi
check_header soundcard.h

enabled_any alsa_indev alsa_outdev && check_lib2 alsa/asoundlib.h snd_pcm_htimestamp -lasound

enabled jack_indev && check_lib2 jack/jack.h jack_client_open -ljack && check_func sem_timedwait &&
    check_func jack_port_get_latency_range -ljack

enabled_any sndio_indev sndio_outdev && check_lib2 sndio.h sio_open -lsndio

if enabled libcdio; then
    check_lib2 "cdio/cdda.h cdio/paranoia.h" cdio_cddap_open -lcdio_paranoia -lcdio_cdda -lcdio || check_lib2 "cdio/paranoia/cdda.h cdio/paranoia/paranoia.h" cdio_cddap_open -lcdio_paranoia -lcdio_cdda -lcdio
fi

enabled x11grab                                           &&
require X11 X11/Xlib.h XOpenDisplay -lX11                 &&
require Xext X11/extensions/XShm.h XShmCreateImage -lXext &&
require Xfixes X11/extensions/Xfixes.h XFixesGetCursorImage -lXfixes

if ! disabled vaapi; then
    check_lib va/va.h vaInitialize -lva && {
        check_cpp_condition va/va_version.h "VA_CHECK_VERSION(0,32,0)" ||
        warn "Please upgrade to VA-API >= 0.32 if you would like full VA-API support.";
    } || disable vaapi
fi

enabled vdpau &&
    check_cpp_condition vdpau/vdpau.h "defined VDP_DECODER_PROFILE_MPEG4_PART2_ASP" ||
    disable vdpau

# Funny iconv installations are not unusual, so check it after all flags have been set
disabled iconv || check_func_headers iconv.h iconv || check_lib2 iconv.h iconv -liconv || disable iconv

enabled debug && add_cflags -g"$debuglevel" && add_asflags -g"$debuglevel"
enabled coverage && add_cflags "-fprofile-arcs -ftest-coverage" && add_ldflags "-fprofile-arcs -ftest-coverage"
test -n "$valgrind" && target_exec="$valgrind --error-exitcode=1 --malloc-fill=0x2a --track-origins=yes --leak-check=full --gen-suppressions=all --suppressions=$source_path/tests/fate-valgrind.supp"

# add some useful compiler flags if supported
check_cflags -Wdeclaration-after-statement
check_cflags -Wall
check_cflags -Wno-parentheses
check_cflags -Wno-switch
check_cflags -Wno-format-zero-length
check_cflags -Wdisabled-optimization
check_cflags -Wpointer-arith
check_cflags -Wredundant-decls
check_cflags -Wno-pointer-sign
check_cflags -Wwrite-strings
check_cflags -Wtype-limits
check_cflags -Wundef
check_cflags -Wmissing-prototypes
check_cflags -Wno-pointer-to-int-cast
check_cflags -Wstrict-prototypes
enabled extra_warnings && check_cflags -Winline

# add some linker flags
check_ldflags -Wl,--warn-common
check_ldflags -Wl,-rpath-link=libpostproc:libswresample:libswscale:libavfilter:libavdevice:libavformat:libavcodec:libavutil:libavresample
test_ldflags -Wl,-Bsymbolic && append SHFLAGS -Wl,-Bsymbolic

enabled xmm_clobber_test &&
    check_ldflags -Wl,--wrap,avcodec_open2              \
                  -Wl,--wrap,avcodec_decode_audio4      \
                  -Wl,--wrap,avcodec_decode_video2      \
                  -Wl,--wrap,avcodec_decode_subtitle2   \
                  -Wl,--wrap,avcodec_encode_audio2      \
                  -Wl,--wrap,avcodec_encode_video       \
                  -Wl,--wrap,avcodec_encode_subtitle    \
                  -Wl,--wrap,sws_scale ||
    disable xmm_clobber_test

echo "X{};" > $TMPV
if test_ldflags -Wl,--version-script,$TMPV; then
    append SHFLAGS '-Wl,--version-script,\$(SUBDIR)lib\$(NAME).ver'
    check_cc <<EOF && enable symver_asm_label
void ff_foo(void) __asm__ ("av_foo@VERSION");
void ff_foo(void) { ${inline_asm+__asm__($quotes);} }
EOF
    check_cc <<EOF && enable symver_gnu_asm
__asm__(".symver ff_foo,av_foo@VERSION");
void ff_foo(void) {}
EOF
fi

if [ -z "$optflags" ]; then
    if enabled small; then
        optflags=$cflags_size
    elif enabled optimizations; then
        optflags=$cflags_speed
    else
        optflags=$cflags_noopt
    fi
fi

check_optflags(){
    check_cflags "$@"
    enabled lto && check_ldflags "$@"
}


if enabled lto; then
    test "$cc_type" != "$ld_type" && die "LTO requires same compiler and linker"
    check_cflags  -flto
    check_ldflags -flto $cpuflags
fi

check_optflags $optflags
check_optflags -fno-math-errno
check_optflags -fno-signed-zeros

enabled ftrapv && check_cflags -ftrapv

check_cc -mno-red-zone <<EOF && noredzone_flags="-mno-red-zone"
int x;
EOF


if enabled icc; then
    # Just warnings, no remarks
    check_cflags -w1
    # -wd: Disable following warnings
    # 144, 167, 556: -Wno-pointer-sign
    # 188: enumerated type mixed with another type
    # 1292: attribute "foo" ignored
    # 1419: external declaration in primary source file
    # 10006: ignoring unknown option -fno-signed-zeros
    # 10148: ignoring unknown option -Wno-parentheses
    # 10156: ignoring option '-W'; no argument required
    check_cflags -wd144,167,188,556,1292,1419,10006,10148,10156
    # 11030: Warning unknown option --as-needed
    # 10156: ignoring option '-export'; no argument required
    check_ldflags -wd10156,11030
    # icc 11.0 and 11.1 work with ebp_available, but don't pass the test
    enable ebp_available
    if enabled x86_32; then
        icc_version=$($cc -dumpversion)
        test ${icc_version%%.*} -ge 11 &&
            check_cflags -falign-stack=maintain-16-byte ||
            disable aligned_stack
    fi
elif enabled ccc; then
    # disable some annoying warnings
    add_cflags -msg_disable bitnotint
    add_cflags -msg_disable mixfuncvoid
    add_cflags -msg_disable nonstandcast
    add_cflags -msg_disable unsupieee
elif enabled gcc; then
    check_optflags -fno-tree-vectorize
    check_cflags -Werror=implicit-function-declaration
    check_cflags -Werror=missing-prototypes
    check_cflags -Werror=return-type
    check_cflags -Werror=vla
elif enabled llvm_gcc; then
    check_cflags -mllvm -stack-alignment=16
elif enabled clang; then
    check_cflags -mllvm -stack-alignment=16
    check_cflags -Qunused-arguments
    check_cflags -Werror=implicit-function-declaration
    check_cflags -Werror=missing-prototypes
    check_cflags -Werror=return-type
elif enabled armcc; then
    # 2523: use of inline assembler is deprecated
    add_cflags -W${armcc_opt},--diag_suppress=2523
    add_cflags -W${armcc_opt},--diag_suppress=1207
    add_cflags -W${armcc_opt},--diag_suppress=1293 # assignment in condition
    add_cflags -W${armcc_opt},--diag_suppress=3343 # hardfp compat
    add_cflags -W${armcc_opt},--diag_suppress=167  # pointer sign
    add_cflags -W${armcc_opt},--diag_suppress=513  # pointer sign
elif enabled tms470; then
    add_cflags -pds=824 -pds=837
elif enabled pathscale; then
    add_cflags -fstrict-overflow -OPT:wrap_around_unsafe_opt=OFF
elif enabled msvc; then
    enabled x86_32 && disable aligned_stack
fi

case $target_os in
    osf1)
        enabled ccc && add_ldflags '-Wl,-expect_unresolved,*'
    ;;
    plan9)
        add_cppflags -Dmain=plan9_main
    ;;
esac

enabled_any $THREADS_LIST      && enable threads

enabled asm || { arch=c; disable $ARCH_LIST $ARCH_EXT_LIST; }

check_deps $CONFIG_LIST       \
           $CONFIG_EXTRA      \
           $HAVE_LIST         \
           $ALL_COMPONENTS    \


if test $target_os = "haiku"; then
    disable memalign
    disable posix_memalign
fi

! enabled_any memalign posix_memalign aligned_malloc &&
    enabled_any $need_memalign && enable memalign_hack

# add_dep lib dep
# -> enable ${lib}_deps_${dep}
# -> add $dep to ${lib}_deps only once
add_dep() {
    lib=$1
    dep=$2
    enabled "${lib}_deps_${dep}" && return 0
    enable  "${lib}_deps_${dep}"
    prepend "${lib}_deps" $dep
}

# merge deps lib components
# merge all ${component}_deps into ${lib}_deps and ${lib}_deps_*
merge_deps() {
    lib=$1
    shift
    for comp in $*; do
        enabled $comp || continue
        eval "dep=\"\$${comp}_deps\""
        for d in $dep; do
            add_dep $lib $d
        done
    done
}

merge_deps libavfilter $FILTER_LIST

echo "install prefix            $prefix"
echo "source path               $source_path"
echo "C compiler                $cc"
echo "ARCH                      $arch ($cpu)"
if test "$build_suffix" != ""; then
    echo "build suffix              $build_suffix"
fi
if test "$progs_suffix" != ""; then
    echo "progs suffix              $progs_suffix"
fi
if test "$extra_version" != ""; then
    echo "version string suffix     $extra_version"
fi
echo "big-endian                ${bigendian-no}"
echo "runtime cpu detection     ${runtime_cpudetect-no}"
if enabled x86; then
    echo "${yasmexe}                      ${yasm-no}"
    echo "MMX enabled               ${mmx-no}"
    echo "MMXEXT enabled            ${mmxext-no}"
    echo "3DNow! enabled            ${amd3dnow-no}"
    echo "3DNow! extended enabled   ${amd3dnowext-no}"
    echo "SSE enabled               ${sse-no}"
    echo "SSSE3 enabled             ${ssse3-no}"
    echo "AVX enabled               ${avx-no}"
    echo "FMA4 enabled              ${fma4-no}"
    echo "CMOV enabled              ${cmov-no}"
    echo "CMOV is fast              ${fast_cmov-no}"
    echo "EBX available             ${ebx_available-no}"
    echo "EBP available             ${ebp_available-no}"
fi
if enabled arm; then
    echo "ARMv5TE enabled           ${armv5te-no}"
    echo "ARMv6 enabled             ${armv6-no}"
    echo "ARMv6T2 enabled           ${armv6t2-no}"
    echo "VFP enabled               ${vfp-no}"
    echo "NEON enabled              ${neon-no}"
    echo "THUMB enabled             ${thumb-no}"
fi
if enabled mips; then
    echo "MIPS FPU enabled          ${mipsfpu-no}"
    echo "MIPS32R2 enabled          ${mips32r2-no}"
    echo "MIPS DSP R1 enabled       ${mipsdspr1-no}"
    echo "MIPS DSP R2 enabled       ${mipsdspr2-no}"
fi
if enabled ppc; then
    echo "AltiVec enabled           ${altivec-no}"
    echo "PPC 4xx optimizations     ${ppc4xx-no}"
    echo "dcbzl available           ${dcbzl-no}"
fi
if enabled sparc; then
    echo "VIS enabled               ${vis-no}"
fi
echo "debug symbols             ${debug-no}"
echo "strip symbols             ${stripping-no}"
echo "optimize for size         ${small-no}"
echo "optimizations             ${optimizations-no}"
echo "static                    ${static-no}"
echo "shared                    ${shared-no}"
echo "postprocessing support    ${postproc-no}"
echo "new filter support        ${avfilter-no}"
echo "network support           ${network-no}"
echo "threading support         ${thread_type-no}"
echo "safe bitstream reader     ${safe_bitstream_reader-no}"
echo "SDL support               ${sdl-no}"
echo "texi2html enabled         ${texi2html-no}"
echo "perl enabled              ${perl-no}"
echo "pod2man enabled           ${pod2man-no}"
echo "makeinfo enabled          ${makeinfo-no}"
test -n "$random_seed" &&
    echo "random seed               ${random_seed}"
echo

echo "External libraries:"
print_enabled '' $EXTERNAL_LIBRARY_LIST | print_3_columns
echo

for type in decoder encoder hwaccel parser demuxer muxer protocol filter bsf indev outdev; do
    echo "Enabled ${type}s:"
    eval list=\$$(toupper $type)_LIST
    print_enabled '_*' $list | print_3_columns
    echo
done

license="LGPL version 2.1 or later"
if enabled nonfree; then
    license="nonfree and unredistributable"
elif enabled gplv3; then
    license="GPL version 3 or later"
elif enabled lgplv3; then
    license="LGPL version 3 or later"
elif enabled gpl; then
    license="GPL version 2 or later"
fi

echo "License: $license"

echo "Creating config.mak and config.h..."

test -e Makefile || $ln_s "$source_path/Makefile" .

enabled stripping || strip="echo skipping strip"

config_files="$TMPH config.mak"

cat > config.mak <<EOF
# Automatically generated by configure - do not modify!
ifndef FFMPEG_CONFIG_MAK
FFMPEG_CONFIG_MAK=1
FFMPEG_CONFIGURATION=$FFMPEG_CONFIGURATION
prefix=$prefix
LIBDIR=\$(DESTDIR)$libdir
SHLIBDIR=\$(DESTDIR)$shlibdir
INCDIR=\$(DESTDIR)$incdir
BINDIR=\$(DESTDIR)$bindir
DATADIR=\$(DESTDIR)$datadir
MANDIR=\$(DESTDIR)$mandir
SRC_PATH=$source_path
ifndef MAIN_MAKEFILE
SRC_PATH:=\$(SRC_PATH:.%=..%)
endif
CC_IDENT=$cc_ident
ARCH=$arch
CC=$cc
CXX=$cxx
AS=$as
LD=$ld
DEPCC=$dep_cc
DEPCCFLAGS=$DEPCCFLAGS \$(CPPFLAGS)
DEPAS=$as
DEPASFLAGS=$DEPASFLAGS \$(CPPFLAGS)
YASM=$yasmexe
DEPYASM=$yasmexe
AR=$ar
ARFLAGS=$arflags
AR_O=$ar_o
RANLIB=$ranlib
CP=cp -p
LN_S=$ln_s
STRIP=$strip
CPPFLAGS=$CPPFLAGS
CFLAGS=$CFLAGS
CXXFLAGS=$CXXFLAGS
ASFLAGS=$ASFLAGS
AS_C=$AS_C
AS_O=$AS_O
CC_C=$CC_C
CC_E=$CC_E
CC_O=$CC_O
CXX_C=$CXX_C
CXX_O=$CXX_O
LD_O=$LD_O
LD_LIB=$LD_LIB
LD_PATH=$LD_PATH
DLLTOOL=$dlltool
LDFLAGS=$LDFLAGS
LDFLAGS-ffserver=$FFSERVERLDFLAGS
SHFLAGS=$(echo $($ldflags_filter $SHFLAGS))
YASMFLAGS=$YASMFLAGS
BUILDSUF=$build_suffix
PROGSSUF=$progs_suffix
FULLNAME=$FULLNAME
LIBPREF=$LIBPREF
LIBSUF=$LIBSUF
LIBNAME=$LIBNAME
SLIBPREF=$SLIBPREF
SLIBSUF=$SLIBSUF
EXESUF=$EXESUF
EXTRA_VERSION=$extra_version
CCDEP=$CCDEP
CXXDEP=$CXXDEP
CCDEP_FLAGS=$CCDEP_FLAGS
ASDEP=$ASDEP
ASDEP_FLAGS=$ASDEP_FLAGS
CC_DEPFLAGS=$CC_DEPFLAGS
AS_DEPFLAGS=$AS_DEPFLAGS
HOSTCC=$host_cc
HOSTLD=$host_ld
HOSTCFLAGS=$host_cflags
HOSTCPPFLAGS=$host_cppflags
HOSTEXESUF=$HOSTEXESUF
HOSTLDFLAGS=$host_ldflags
HOSTLIBS=$host_libs
DEPHOSTCC=$host_cc
DEPHOSTCCFLAGS=$DEPHOSTCCFLAGS \$(HOSTCCFLAGS)
HOSTCCDEP=$HOSTCCDEP
HOSTCCDEP_FLAGS=$HOSTCCDEP_FLAGS
HOSTCC_DEPFLAGS=$HOSTCC_DEPFLAGS
HOSTCC_C=$HOSTCC_C
HOSTCC_O=$HOSTCC_O
HOSTLD_O=$HOSTLD_O
TARGET_EXEC=$target_exec
TARGET_PATH=$target_path
LIBS-ffplay=$sdl_libs
CFLAGS-ffplay=$sdl_cflags
ZLIB=$($ldflags_filter -lz)
LIB_INSTALL_EXTRA_CMD=$LIB_INSTALL_EXTRA_CMD
EXTRALIBS=$extralibs
COMPAT_OBJS=$compat_objs
EXEOBJS=$exeobjs
INSTALL=$install
LIBTARGET=${LIBTARGET}
SLIBNAME=${SLIBNAME}
SLIBNAME_WITH_VERSION=${SLIBNAME_WITH_VERSION}
SLIBNAME_WITH_MAJOR=${SLIBNAME_WITH_MAJOR}
SLIB_CREATE_DEF_CMD=${SLIB_CREATE_DEF_CMD}
SLIB_EXTRA_CMD=${SLIB_EXTRA_CMD}
SLIB_INSTALL_NAME=${SLIB_INSTALL_NAME}
SLIB_INSTALL_LINKS=${SLIB_INSTALL_LINKS}
SLIB_INSTALL_EXTRA_LIB=${SLIB_INSTALL_EXTRA_LIB}
SLIB_INSTALL_EXTRA_SHLIB=${SLIB_INSTALL_EXTRA_SHLIB}
SAMPLES:=${samples:-\$(FATE_SAMPLES)}
NOREDZONE_FLAGS=$noredzone_flags
EOF

get_version(){
    lcname=lib${1}
    name=$(toupper $lcname)
    file=$source_path/$lcname/version.h
    eval $(awk "/#define ${name}_VERSION_M/ { print \$2 \"=\" \$3 }" "$file")
    eval ${name}_VERSION=\$${name}_VERSION_MAJOR.\$${name}_VERSION_MINOR.\$${name}_VERSION_MICRO
    eval echo "${lcname}_VERSION=\$${name}_VERSION" >> config.mak
    eval echo "${lcname}_VERSION_MAJOR=\$${name}_VERSION_MAJOR" >> config.mak
    eval echo "${lcname}_VERSION_MINOR=\$${name}_VERSION_MINOR" >> config.mak
}

map 'get_version $v' $LIBRARY_LIST

cat > $TMPH <<EOF
/* Automatically generated by configure - do not modify! */
#ifndef FFMPEG_CONFIG_H
#define FFMPEG_CONFIG_H
#define FFMPEG_CONFIGURATION "$(c_escape $FFMPEG_CONFIGURATION)"
#define FFMPEG_LICENSE "$(c_escape $license)"
#define FFMPEG_DATADIR "$(eval c_escape $datadir)"
#define AVCONV_DATADIR "$(eval c_escape $datadir)"
#define CC_IDENT "$(c_escape ${cc_ident:-Unknown compiler})"
#define av_restrict $_restrict
#define EXTERN_PREFIX "${extern_prefix}"
#define EXTERN_ASM ${extern_prefix}
#define SLIBSUF "$SLIBSUF"
#define HAVE_MMX2 HAVE_MMXEXT
EOF

test -n "$assert_level" &&
    echo "#define ASSERT_LEVEL $assert_level" >>$TMPH

test -n "$malloc_prefix" &&
    echo "#define MALLOC_PREFIX $malloc_prefix" >>$TMPH

if enabled yasm; then
    append config_files $TMPASM
    printf '' >$TMPASM
fi

print_config ARCH_   "$config_files" $ARCH_LIST
print_config HAVE_   "$config_files" $HAVE_LIST
print_config CONFIG_ "$config_files" $CONFIG_LIST       \
                                     $CONFIG_EXTRA      \
                                     $ALL_COMPONENTS    \

echo "#endif /* FFMPEG_CONFIG_H */" >> $TMPH
echo "endif # FFMPEG_CONFIG_MAK" >> config.mak

# Do not overwrite an unchanged config.h to avoid superfluous rebuilds.
cp_if_changed $TMPH config.h
touch .config

enabled yasm && cp_if_changed $TMPASM config.asm

cat > $TMPH <<EOF
/* Generated by ffconf */
#ifndef AVUTIL_AVCONFIG_H
#define AVUTIL_AVCONFIG_H
EOF

print_config AV_HAVE_ $TMPH $HAVE_LIST_PUB

echo "#endif /* AVUTIL_AVCONFIG_H */" >> $TMPH

cp_if_changed $TMPH libavutil/avconfig.h

if test -n "$WARNINGS"; then
    printf "\n$WARNINGS"
    enabled fatal_warnings && exit 1
fi

# build pkg-config files

pkgconfig_generate(){
    name=$1
    shortname=${name#lib}${build_suffix}
    comment=$2
    version=$3
    libs=$4
    requires=$5
    enabled ${name#lib} || return 0
    mkdir -p $name
    cat <<EOF > $name/$name${build_suffix}.pc
prefix=$prefix
exec_prefix=\${prefix}
libdir=$libdir
includedir=$incdir

Name: $name
Description: $comment
Version: $version
Requires: $(enabled shared || echo $requires)
Requires.private: $(enabled shared && echo $requires)
Conflicts:
Libs: -L\${libdir} -l${shortname} $(enabled shared || echo $libs)
Libs.private: $(enabled shared && echo $libs)
Cflags: -I\${includedir}
EOF

mkdir -p doc/examples/pc-uninstalled
includedir=${source_path}
[ "$includedir" = . ] && includedir="\${pcfiledir}/../../.."
    cat <<EOF > doc/examples/pc-uninstalled/$name.pc
prefix=
exec_prefix=
libdir=\${pcfiledir}/../../../$name
includedir=${includedir}

Name: $name
Description: $comment
Version: $version
Requires: $requires
Conflicts:
Libs: -L\${libdir} -l${shortname} $(enabled shared || echo $libs)
Cflags: -I\${includedir}
EOF
}

libavfilter_pc_deps="libavutil${build_suffix} = $LIBAVUTIL_VERSION"
enabled libavfilter_deps_avcodec    && prepend libavfilter_pc_deps "libavcodec${build_suffix} = $LIBAVCODEC_VERSION,"
enabled libavfilter_deps_avformat   && prepend libavfilter_pc_deps "libavformat${build_suffix} = $LIBAVFORMAT_VERSION,"
enabled libavfilter_deps_avresample && prepend libavfilter_pc_deps "libavresample${build_suffix} = $LIBAVRESAMPLE_VERSION,"
enabled libavfilter_deps_swscale    && prepend libavfilter_pc_deps "libswscale${build_suffix} = $LIBSWSCALE_VERSION,"
enabled libavfilter_deps_swresample && prepend libavfilter_pc_deps "libswresample${build_suffix} = $LIBSWRESAMPLE_VERSION,"
enabled libavfilter_deps_postproc   && prepend libavfilter_pc_deps "libpostproc${build_suffix} = $LIBPOSTPROC_VERSION,"
libavfilter_pc_deps=${libavfilter_pc_deps%, }

libavdevice_pc_deps="libavformat${build_suffix} = $LIBAVFORMAT_VERSION"
enabled lavfi_indev && prepend libavdevice_pc_deps "libavfilter${build_suffix} = $LIBAVFILTER_VERSION,"

pkgconfig_generate libavutil "FFmpeg utility library" "$LIBAVUTIL_VERSION" "$LIBM"
pkgconfig_generate libavcodec "FFmpeg codec library" "$LIBAVCODEC_VERSION" "$extralibs" "libavutil${build_suffix} = $LIBAVUTIL_VERSION"
pkgconfig_generate libavformat "FFmpeg container format library" "$LIBAVFORMAT_VERSION" "$extralibs" "libavcodec${build_suffix} = $LIBAVCODEC_VERSION"
pkgconfig_generate libavdevice "FFmpeg device handling library" "$LIBAVDEVICE_VERSION" "$extralibs" "$libavdevice_pc_deps"
pkgconfig_generate libavfilter "FFmpeg audio/video filtering library" "$LIBAVFILTER_VERSION" "$extralibs" "$libavfilter_pc_deps"
pkgconfig_generate libpostproc "FFmpeg postprocessing library" "$LIBPOSTPROC_VERSION" "" "libavutil${build_suffix} = $LIBAVUTIL_VERSION"
pkgconfig_generate libavresample "Libav audio resampling library" "$LIBAVRESAMPLE_VERSION" "$extralibs" "libavutil${build_suffix} = $LIBAVUTIL_VERSION"
pkgconfig_generate libswscale "FFmpeg image rescaling library" "$LIBSWSCALE_VERSION" "$LIBM" "libavutil${build_suffix} = $LIBAVUTIL_VERSION"
pkgconfig_generate libswresample "FFmpeg audio resampling library" "$LIBSWRESAMPLE_VERSION" "$LIBM" "libavutil${build_suffix} = $LIBAVUTIL_VERSION"

fix_ffmpeg_remote(){
    git_remote_from=$1
    git_remote_to=$2
    fixme_remote=$(git --git-dir=$source_path/.git --work-tree=$source_path remote -v | grep $git_remote_from | cut -f 1 | sort | uniq)
    if [ "$fixme_remote" != "" ]; then
        echolog "
Outdated domain in git config, the official domain for ffmpeg git is since
November 2011, source.ffmpeg.org, both the old and the new point to the same
repository and server. To update it enter the following commands:
"
        for remote in $fixme_remote; do
            echolog "git remote set-url $remote $git_remote_to"
        done
    fi
}

if test -f "$source_path/.git/config"; then
    remote_from=git.videolan.org
    remote_to=source.ffmpeg.org
    fix_ffmpeg_remote git@$remote_from:ffmpeg   git@$remote_to:ffmpeg
    fix_ffmpeg_remote git://$remote_from/ffmpeg git://$remote_to/ffmpeg
fi<|MERGE_RESOLUTION|>--- conflicted
+++ resolved
@@ -4000,22 +4000,17 @@
 SDL_CONFIG="${cross_prefix}sdl-config"
 if check_pkg_config sdl SDL_events.h SDL_PollEvent; then
     check_cpp_condition SDL.h "(SDL_MAJOR_VERSION<<16 | SDL_MINOR_VERSION<<8 | SDL_PATCHLEVEL) >= 0x010201" $sdl_cflags &&
-<<<<<<< HEAD
-    enable sdl &&
-    check_struct SDL.h SDL_VideoInfo current_w $sdl_cflags && enable sdl_video_size
+    check_cpp_condition SDL.h "(SDL_MAJOR_VERSION<<16 | SDL_MINOR_VERSION<<8 | SDL_PATCHLEVEL) < 0x010300" $sdl_cflags &&
+    enable sdl
 else
   if "${SDL_CONFIG}" --version > /dev/null 2>&1; then
     sdl_cflags=$("${SDL_CONFIG}" --cflags)
     sdl_libs=$("${SDL_CONFIG}" --libs)
     check_func_headers SDL_version.h SDL_Linked_Version $sdl_cflags $sdl_libs &&
     check_cpp_condition SDL.h "(SDL_MAJOR_VERSION<<16 | SDL_MINOR_VERSION<<8 | SDL_PATCHLEVEL) >= 0x010201" $sdl_cflags &&
-    enable sdl &&
-    check_struct SDL.h SDL_VideoInfo current_w $sdl_cflags && enable sdl_video_size
-  fi
-=======
     check_cpp_condition SDL.h "(SDL_MAJOR_VERSION<<16 | SDL_MINOR_VERSION<<8 | SDL_PATCHLEVEL) < 0x010300" $sdl_cflags &&
     enable sdl
->>>>>>> 2eaa3663
+  fi
 fi
 enabled sdl && add_cflags $sdl_cflags && add_extralibs $sdl_libs
 
