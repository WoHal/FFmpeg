/*
 * Image format
 * Copyright (c) 2000, 2001, 2002 Fabrice Bellard
 * Copyright (c) 2004 Michael Niedermayer
 *
 * This file is part of FFmpeg.
 *
 * FFmpeg is free software; you can redistribute it and/or
 * modify it under the terms of the GNU Lesser General Public
 * License as published by the Free Software Foundation; either
 * version 2.1 of the License, or (at your option) any later version.
 *
 * FFmpeg is distributed in the hope that it will be useful,
 * but WITHOUT ANY WARRANTY; without even the implied warranty of
 * MERCHANTABILITY or FITNESS FOR A PARTICULAR PURPOSE.  See the GNU
 * Lesser General Public License for more details.
 *
 * You should have received a copy of the GNU Lesser General Public
 * License along with FFmpeg; if not, write to the Free Software
 * Foundation, Inc., 51 Franklin Street, Fifth Floor, Boston, MA 02110-1301 USA
 */

#include "libavutil/intreadwrite.h"
#include "libavutil/avstring.h"
#include "libavutil/log.h"
#include "libavutil/opt.h"
#include "libavutil/pixdesc.h"
#include "avformat.h"
#include "avio_internal.h"
#include "internal.h"
#include "libavutil/opt.h"

typedef struct {
    const AVClass *class;  /**< Class for private options. */
    int img_number;
    int is_pipe;
    int split_planes;       /**< use independent file for each Y, U, V plane */
    char path[1024];
    int updatefirst;
} VideoMuxData;

static int write_header(AVFormatContext *s)
{
    VideoMuxData *img = s->priv_data;
    AVStream *st = s->streams[0];
    const AVPixFmtDescriptor *desc = av_pix_fmt_desc_get(st->codec->pix_fmt);
    const char *str;

    av_strlcpy(img->path, s->filename, sizeof(img->path));

    /* find format */
    if (s->oformat->flags & AVFMT_NOFILE)
        img->is_pipe = 0;
    else
        img->is_pipe = 1;

    str = strrchr(img->path, '.');
    img->split_planes =     str
                         && !av_strcasecmp(str + 1, "y")
                         && s->nb_streams == 1
                         && st->codec->codec_id == AV_CODEC_ID_RAWVIDEO
                         && desc
                         &&(desc->flags & PIX_FMT_PLANAR)
                         && desc->nb_components >= 3;
    return 0;
}

static int write_packet(AVFormatContext *s, AVPacket *pkt)
{
    VideoMuxData *img = s->priv_data;
    AVIOContext *pb[4];
    char filename[1024];
<<<<<<< HEAD
    AVCodecContext *codec= s->streams[ pkt->stream_index ]->codec;
    const AVPixFmtDescriptor *desc = av_pix_fmt_desc_get(codec->pix_fmt);
=======
    AVCodecContext *codec = s->streams[pkt->stream_index]->codec;
>>>>>>> 9d46eaec
    int i;

    if (!img->is_pipe) {
        if (av_get_frame_filename(filename, sizeof(filename),
<<<<<<< HEAD
                                  img->path, img->img_number) < 0 && img->img_number>1 && !img->updatefirst) {
=======
                                  img->path, img->img_number) < 0 && img->img_number > 1) {
>>>>>>> 9d46eaec
            av_log(s, AV_LOG_ERROR,
                   "Could not get frame filename number %d from pattern '%s'\n",
                   img->img_number, img->path);
            return AVERROR(EINVAL);
        }
<<<<<<< HEAD
        for(i=0; i<4; i++){
=======
        for (i = 0; i < 3; i++) {
>>>>>>> 9d46eaec
            if (avio_open2(&pb[i], filename, AVIO_FLAG_WRITE,
                           &s->interrupt_callback, NULL) < 0) {
                av_log(s, AV_LOG_ERROR, "Could not open file : %s\n", filename);
                return AVERROR(EIO);
            }

<<<<<<< HEAD
            if(!img->split_planes || i+1 >= desc->nb_components)
                break;
            filename[ strlen(filename) - 1 ]= ((int[]){'U','V','A','x'})[i];
=======
            if (codec->codec_id != AV_CODEC_ID_RAWVIDEO)
                break;
            filename[strlen(filename) - 1] = 'U' + i;
>>>>>>> 9d46eaec
        }
    } else {
        pb[0] = s->pb;
    }

<<<<<<< HEAD
    if(img->split_planes){
        int ysize = codec->width * codec->height;
        int usize = ((-codec->width)>>desc->log2_chroma_w) * ((-codec->height)>>desc->log2_chroma_h);
        if (desc->comp[0].depth_minus1 >= 8) {
            ysize *= 2;
            usize *= 2;
        }
        avio_write(pb[0], pkt->data        , ysize);
        avio_write(pb[1], pkt->data + ysize        , usize);
        avio_write(pb[2], pkt->data + ysize + usize, usize);
        avio_close(pb[1]);
        avio_close(pb[2]);
        if (desc->nb_components > 3) {
            avio_write(pb[3], pkt->data + ysize + 2*usize, ysize);
            avio_close(pb[3]);
=======
    if (codec->codec_id == AV_CODEC_ID_RAWVIDEO) {
        int ysize = codec->width * codec->height;
        avio_write(pb[0], pkt->data, ysize);
        avio_write(pb[1], pkt->data + ysize,                           (pkt->size - ysize) / 2);
        avio_write(pb[2], pkt->data + ysize + (pkt->size - ysize) / 2, (pkt->size - ysize) / 2);
        avio_close(pb[1]);
        avio_close(pb[2]);
    } else {
        if (ff_guess_image2_codec(s->filename) == AV_CODEC_ID_JPEG2000) {
            AVStream *st = s->streams[0];
            if (st->codec->extradata_size > 8 &&
                AV_RL32(st->codec->extradata + 4) == MKTAG('j', 'p', '2', 'h')) {
                if (pkt->size < 8 ||
                    AV_RL32(pkt->data + 4) != MKTAG('j', 'p', '2', 'c'))
                    goto error;
                avio_wb32(pb[0], 12);
                ffio_wfourcc(pb[0], "jP  ");
                avio_wb32(pb[0], 0x0D0A870A); // signature
                avio_wb32(pb[0], 20);
                ffio_wfourcc(pb[0], "ftyp");
                ffio_wfourcc(pb[0], "jp2 ");
                avio_wb32(pb[0], 0);
                ffio_wfourcc(pb[0], "jp2 ");
                avio_write(pb[0], st->codec->extradata, st->codec->extradata_size);
            } else if (pkt->size < 8 ||
                       (!st->codec->extradata_size &&
                        AV_RL32(pkt->data + 4) != MKTAG('j', 'P', ' ', ' '))) { // signature
error:
                av_log(s, AV_LOG_ERROR, "malformed JPEG 2000 codestream\n");
                return -1;
            }
>>>>>>> 9d46eaec
        }
    }else{
        avio_write(pb[0], pkt->data, pkt->size);
    }
    avio_flush(pb[0]);
    if (!img->is_pipe) {
        avio_close(pb[0]);
    }

    img->img_number++;
    return 0;
}

#define OFFSET(x) offsetof(VideoMuxData, x)
#define ENC AV_OPT_FLAG_ENCODING_PARAM
static const AVOption muxoptions[] = {
<<<<<<< HEAD
    { "updatefirst",  "", OFFSET(updatefirst),  AV_OPT_TYPE_INT,    {.i64 = 0},    0, 1, ENC },
    { "start_number", "first number in the sequence", OFFSET(img_number), AV_OPT_TYPE_INT, {.i64 = 1}, 1, INT_MAX, ENC },
=======
    { "start_number", "first number in the sequence", OFFSET(img_number), AV_OPT_TYPE_INT, { .i64 = 1 }, 1, INT_MAX, ENC },
>>>>>>> 9d46eaec
    { NULL },
};

#if CONFIG_IMAGE2_MUXER
static const AVClass img2mux_class = {
    .class_name = "image2 muxer",
    .item_name  = av_default_item_name,
    .option     = muxoptions,
    .version    = LIBAVUTIL_VERSION_INT,
};

AVOutputFormat ff_image2_muxer = {
    .name           = "image2",
    .long_name      = NULL_IF_CONFIG_SMALL("image2 sequence"),
    .extensions     = "bmp,dpx,jls,jpeg,jpg,ljpg,pam,pbm,pcx,pgm,pgmyuv,png,"
                      "ppm,sgi,tga,tif,tiff,jp2,j2c,xwd,sun,ras,rs,im1,im8,im24,"
                      "sunras,xbm,xface",
    .priv_data_size = sizeof(VideoMuxData),
    .video_codec    = AV_CODEC_ID_MJPEG,
    .write_header   = write_header,
    .write_packet   = write_packet,
    .flags          = AVFMT_NOTIMESTAMPS | AVFMT_NODIMENSIONS | AVFMT_NOFILE,
    .priv_class     = &img2mux_class,
};
#endif
#if CONFIG_IMAGE2PIPE_MUXER
AVOutputFormat ff_image2pipe_muxer = {
    .name           = "image2pipe",
    .long_name      = NULL_IF_CONFIG_SMALL("piped image2 sequence"),
    .priv_data_size = sizeof(VideoMuxData),
    .video_codec    = AV_CODEC_ID_MJPEG,
    .write_header   = write_header,
    .write_packet   = write_packet,
    .flags          = AVFMT_NOTIMESTAMPS | AVFMT_NODIMENSIONS
};
#endif<|MERGE_RESOLUTION|>--- conflicted
+++ resolved
@@ -70,60 +70,41 @@
     VideoMuxData *img = s->priv_data;
     AVIOContext *pb[4];
     char filename[1024];
-<<<<<<< HEAD
-    AVCodecContext *codec= s->streams[ pkt->stream_index ]->codec;
+    AVCodecContext *codec = s->streams[pkt->stream_index]->codec;
     const AVPixFmtDescriptor *desc = av_pix_fmt_desc_get(codec->pix_fmt);
-=======
-    AVCodecContext *codec = s->streams[pkt->stream_index]->codec;
->>>>>>> 9d46eaec
     int i;
 
     if (!img->is_pipe) {
         if (av_get_frame_filename(filename, sizeof(filename),
-<<<<<<< HEAD
-                                  img->path, img->img_number) < 0 && img->img_number>1 && !img->updatefirst) {
-=======
-                                  img->path, img->img_number) < 0 && img->img_number > 1) {
->>>>>>> 9d46eaec
+                                  img->path, img->img_number) < 0 && img->img_number > 1 && !img->updatefirst) {
             av_log(s, AV_LOG_ERROR,
                    "Could not get frame filename number %d from pattern '%s'\n",
                    img->img_number, img->path);
             return AVERROR(EINVAL);
         }
-<<<<<<< HEAD
-        for(i=0; i<4; i++){
-=======
-        for (i = 0; i < 3; i++) {
->>>>>>> 9d46eaec
+        for (i = 0; i < 4; i++) {
             if (avio_open2(&pb[i], filename, AVIO_FLAG_WRITE,
                            &s->interrupt_callback, NULL) < 0) {
                 av_log(s, AV_LOG_ERROR, "Could not open file : %s\n", filename);
                 return AVERROR(EIO);
             }
 
-<<<<<<< HEAD
-            if(!img->split_planes || i+1 >= desc->nb_components)
+            if (!img->split_planes || i+1 >= desc->nb_components)
                 break;
-            filename[ strlen(filename) - 1 ]= ((int[]){'U','V','A','x'})[i];
-=======
-            if (codec->codec_id != AV_CODEC_ID_RAWVIDEO)
-                break;
-            filename[strlen(filename) - 1] = 'U' + i;
->>>>>>> 9d46eaec
+            filename[strlen(filename) - 1] = ((int[]){'U','V','A','x'})[i];
         }
     } else {
         pb[0] = s->pb;
     }
 
-<<<<<<< HEAD
-    if(img->split_planes){
+    if (img->split_planes) {
         int ysize = codec->width * codec->height;
         int usize = ((-codec->width)>>desc->log2_chroma_w) * ((-codec->height)>>desc->log2_chroma_h);
         if (desc->comp[0].depth_minus1 >= 8) {
             ysize *= 2;
             usize *= 2;
         }
-        avio_write(pb[0], pkt->data        , ysize);
+        avio_write(pb[0], pkt->data                , ysize);
         avio_write(pb[1], pkt->data + ysize        , usize);
         avio_write(pb[2], pkt->data + ysize + usize, usize);
         avio_close(pb[1]);
@@ -131,41 +112,8 @@
         if (desc->nb_components > 3) {
             avio_write(pb[3], pkt->data + ysize + 2*usize, ysize);
             avio_close(pb[3]);
-=======
-    if (codec->codec_id == AV_CODEC_ID_RAWVIDEO) {
-        int ysize = codec->width * codec->height;
-        avio_write(pb[0], pkt->data, ysize);
-        avio_write(pb[1], pkt->data + ysize,                           (pkt->size - ysize) / 2);
-        avio_write(pb[2], pkt->data + ysize + (pkt->size - ysize) / 2, (pkt->size - ysize) / 2);
-        avio_close(pb[1]);
-        avio_close(pb[2]);
+        }
     } else {
-        if (ff_guess_image2_codec(s->filename) == AV_CODEC_ID_JPEG2000) {
-            AVStream *st = s->streams[0];
-            if (st->codec->extradata_size > 8 &&
-                AV_RL32(st->codec->extradata + 4) == MKTAG('j', 'p', '2', 'h')) {
-                if (pkt->size < 8 ||
-                    AV_RL32(pkt->data + 4) != MKTAG('j', 'p', '2', 'c'))
-                    goto error;
-                avio_wb32(pb[0], 12);
-                ffio_wfourcc(pb[0], "jP  ");
-                avio_wb32(pb[0], 0x0D0A870A); // signature
-                avio_wb32(pb[0], 20);
-                ffio_wfourcc(pb[0], "ftyp");
-                ffio_wfourcc(pb[0], "jp2 ");
-                avio_wb32(pb[0], 0);
-                ffio_wfourcc(pb[0], "jp2 ");
-                avio_write(pb[0], st->codec->extradata, st->codec->extradata_size);
-            } else if (pkt->size < 8 ||
-                       (!st->codec->extradata_size &&
-                        AV_RL32(pkt->data + 4) != MKTAG('j', 'P', ' ', ' '))) { // signature
-error:
-                av_log(s, AV_LOG_ERROR, "malformed JPEG 2000 codestream\n");
-                return -1;
-            }
->>>>>>> 9d46eaec
-        }
-    }else{
         avio_write(pb[0], pkt->data, pkt->size);
     }
     avio_flush(pb[0]);
@@ -180,12 +128,8 @@
 #define OFFSET(x) offsetof(VideoMuxData, x)
 #define ENC AV_OPT_FLAG_ENCODING_PARAM
 static const AVOption muxoptions[] = {
-<<<<<<< HEAD
-    { "updatefirst",  "", OFFSET(updatefirst),  AV_OPT_TYPE_INT,    {.i64 = 0},    0, 1, ENC },
-    { "start_number", "first number in the sequence", OFFSET(img_number), AV_OPT_TYPE_INT, {.i64 = 1}, 1, INT_MAX, ENC },
-=======
+    { "updatefirst",  "",                            OFFSET(updatefirst), AV_OPT_TYPE_INT, { .i64 = 0 }, 0,       1, ENC },
     { "start_number", "first number in the sequence", OFFSET(img_number), AV_OPT_TYPE_INT, { .i64 = 1 }, 1, INT_MAX, ENC },
->>>>>>> 9d46eaec
     { NULL },
 };
 
