--- conflicted
+++ resolved
@@ -101,11 +101,8 @@
             break;
         }
     }
-<<<<<<< HEAD
-
-=======
->>>>>>> caf7be30
 end:
+
     av_free(pb);
 
     return ret;
