--- conflicted
+++ resolved
@@ -751,15 +751,12 @@
 #if FF_API_FLAG_RTP_HINT
 #define AVFMT_FLAG_RTP_HINT     0x0040 ///< Deprecated, use the -movflags rtphint muxer specific AVOption instead
 #endif
-<<<<<<< HEAD
-#define AVFMT_FLAG_MP4A_LATM    0x0080 ///< Enable RTP MP4A-LATM payload
+#define AVFMT_FLAG_CUSTOM_IO    0x0080 ///< The caller has supplied a custom AVIOContext, don't avio_close() it.
+#define AVFMT_FLAG_MP4A_LATM    0x8000 ///< Enable RTP MP4A-LATM payload
 #define AVFMT_FLAG_SORT_DTS    0x10000 ///< try to interleave outputted packets by dts (using this flag can slow demuxing down)
 #define AVFMT_FLAG_PRIV_OPT    0x20000 ///< Enable use of private options by delaying codec open (this could be made default once all code is converted)
 #define AVFMT_FLAG_KEEP_SIDE_DATA 0x40000 ///< Dont merge side data but keep it seperate.
-=======
-#define AVFMT_FLAG_CUSTOM_IO    0x0080 ///< The caller has supplied a custom AVIOContext, don't avio_close() it.
-
->>>>>>> 78440c00
+
     int loop_input;
 
     /**
@@ -1396,16 +1393,12 @@
 /**
  * media file output
  */
-<<<<<<< HEAD
-attribute_deprecated int av_set_parameters(AVFormatContext *s, AVFormatParameters *ap);
-=======
 #if FF_API_FORMAT_PARAMETERS
 /**
  * @deprecated pass the options to avformat_write_header directly.
  */
 attribute_deprecated int av_set_parameters(AVFormatContext *s, AVFormatParameters *ap);
 #endif
->>>>>>> 78440c00
 
 /**
  * Split a URL string into components.
