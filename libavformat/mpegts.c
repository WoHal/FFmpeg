--- conflicted
+++ resolved
@@ -2318,14 +2318,8 @@
     .read_header    = mpegts_read_header,
     .read_packet    = mpegts_read_packet,
     .read_close     = mpegts_read_close,
-<<<<<<< HEAD
     .read_timestamp = mpegts_get_dts,
-    .flags = AVFMT_SHOW_IDS|AVFMT_TS_DISCONT,
-=======
-    .read_seek      = read_seek,
-    .read_timestamp = mpegts_get_pcr,
     .flags          = AVFMT_SHOW_IDS | AVFMT_TS_DISCONT,
->>>>>>> 20234a4b
 #ifdef USE_SYNCPOINT_SEARCH
     .read_seek2     = read_seek2,
 #endif
@@ -2338,14 +2332,8 @@
     .read_header    = mpegts_read_header,
     .read_packet    = mpegts_raw_read_packet,
     .read_close     = mpegts_read_close,
-<<<<<<< HEAD
     .read_timestamp = mpegts_get_dts,
-    .flags = AVFMT_SHOW_IDS|AVFMT_TS_DISCONT,
-=======
-    .read_seek      = read_seek,
-    .read_timestamp = mpegts_get_pcr,
     .flags          = AVFMT_SHOW_IDS | AVFMT_TS_DISCONT,
->>>>>>> 20234a4b
 #ifdef USE_SYNCPOINT_SEARCH
     .read_seek2     = read_seek2,
 #endif
