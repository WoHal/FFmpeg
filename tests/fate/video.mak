--- conflicted
+++ resolved
@@ -4,104 +4,55 @@
 FATE_4XM += fate-4xm-2
 fate-4xm-2: CMD = framecrc -i $(SAMPLES)/4xm/version2.4xm -pix_fmt rgb24 -an
 
-<<<<<<< HEAD
-FATE_VIDEO += $(FATE_4XM)
+FATE_VIDEO-$(call DEMDEC, FOURXM, FOURXM) += $(FATE_4XM)
 fate-4xm: $(FATE_4XM)
 
-FATE_VIDEO += fate-aasc
+FATE_VIDEO-$(call DEMDEC, AVI, AASC) += fate-aasc
 fate-aasc: CMD = framecrc -i $(SAMPLES)/aasc/AASC-1.5MB.AVI -pix_fmt rgb24
 
-FATE_VIDEO += fate-alg-mm
+FATE_VIDEO-$(call DEMDEC, MM, MMVIDEO) += fate-alg-mm
 fate-alg-mm: CMD = framecrc -i $(SAMPLES)/alg-mm/ibmlogo.mm -an -pix_fmt rgb24
 
-FATE_VIDEO += fate-amv
+FATE_VIDEO-$(call DEMDEC, AVI, AMV) += fate-amv
 fate-amv: CMD = framecrc -idct simple -i $(SAMPLES)/amv/MTV_high_res_320x240_sample_Penguin_Joke_MTV_from_WMV.amv -t 10 -an
 
-FATE_VIDEO += fate-ansi
+FATE_VIDEO-$(call DEMDEC, TTY, ANSI) += fate-ansi
 fate-ansi: CMD = framecrc -chars_per_frame 44100 -i $(SAMPLES)/ansi/TRE-IOM5.ANS -pix_fmt rgb24
 
 FATE_VIDEO += fate-ansi256
 fate-ansi256: CMD = framecrc -chars_per_frame 44100 -i $(SAMPLES)/ansi/ansi256.ans -pix_fmt rgb24
 
-FATE_VIDEO += fate-armovie-escape124
+FATE_VIDEO-$(call DEMDEC, RPL, ESCAPE124) += fate-armovie-escape124
 fate-armovie-escape124: CMD = framecrc -i $(SAMPLES)/rpl/ESCAPE.RPL -pix_fmt rgb24
 
-FATE_VIDEO += fate-auravision-v1
+FATE_VIDEO-$(call DEMDEC, AVI, AURA) += fate-auravision-v1
 fate-auravision-v1: CMD = framecrc -i $(SAMPLES)/auravision/SOUVIDEO.AVI -an
 
-FATE_VIDEO += fate-auravision-v2
+FATE_VIDEO-$(call DEMDEC, AVI, AURA2) += fate-auravision-v2
 fate-auravision-v2: CMD = framecrc -i $(SAMPLES)/auravision/salma-hayek-in-ugly-betty-partial-avi -an
 
-FATE_VIDEO += fate-bethsoft-vid
+FATE_VIDEO-$(call DEMDEC, BETHSOFTVID, BETHSOFTVID) += fate-bethsoft-vid
 fate-bethsoft-vid: CMD = framecrc -i $(SAMPLES)/bethsoft-vid/ANIM0001.VID -t 5 -pix_fmt rgb24
 
-FATE_VIDEO += fate-bfi
+FATE_VIDEO-$(call DEMDEC, BFI, BFI) += fate-bfi
 fate-bfi: CMD = framecrc -i $(SAMPLES)/bfi/2287.bfi -pix_fmt rgb24
 
-FATE_VIDEO += fate-bink-video
+FATE_VIDEO-$(call DEMDEC, BINK, BINK) += fate-bink-video
 fate-bink-video: CMD = framecrc -i $(SAMPLES)/bink/hol2br.bik
 
-FATE_VIDEO += fate-bmv-video
+FATE_VIDEO-$(call DEMDEC, BMV, BMV_VIDEO) += fate-bmv-video
 fate-bmv-video: CMD = framecrc -i $(SAMPLES)/bmv/SURFING-partial.BMV -pix_fmt rgb24 -an
 
-FATE_VIDEO += fate-cdgraphics
+FATE_VIDEO-$(call DEMDEC, CDG, CDGRAPHICS) += fate-cdgraphics
 fate-cdgraphics: CMD = framecrc -i $(SAMPLES)/cdgraphics/BrotherJohn.cdg -pix_fmt rgb24 -t 1
 
-FATE_VIDEO += fate-cljr
+FATE_VIDEO-$(call DEMDEC, AVI, CLJR) += fate-cljr
 fate-cljr: CMD = framecrc -i $(SAMPLES)/cljr/testcljr-partial.avi
 
-FATE_VIDEO-$(CONFIG_ZLIB) += fate-corepng
+FATE_VIDEO-$(call DEMDEC, AVI, PNG) += fate-corepng
 fate-corepng: CMD = framecrc -i $(SAMPLES)/png1/corepng-partial.avi
 
-FATE_VIDEO += fate-creatureshock-avs
-=======
-FATE_SAMPLES_AVCONV-$(call DEMDEC, FOURXM, FOURXM) += $(FATE_4XM)
-fate-4xm: $(FATE_4XM)
-
-FATE_SAMPLES_AVCONV-$(call DEMDEC, AVI, AASC) += fate-aasc
-fate-aasc: CMD = framecrc -i $(SAMPLES)/aasc/AASC-1.5MB.AVI -pix_fmt rgb24
-
-FATE_SAMPLES_AVCONV-$(call DEMDEC, MM, MMVIDEO) += fate-alg-mm
-fate-alg-mm: CMD = framecrc -i $(SAMPLES)/alg-mm/ibmlogo.mm -an -pix_fmt rgb24
-
-FATE_SAMPLES_AVCONV-$(call DEMDEC, AVI, AMV) += fate-amv
-fate-amv: CMD = framecrc -idct simple -i $(SAMPLES)/amv/MTV_high_res_320x240_sample_Penguin_Joke_MTV_from_WMV.amv -t 10 -an
-
-FATE_SAMPLES_AVCONV-$(call DEMDEC, TTY, ANSI) += fate-ansi
-fate-ansi: CMD = framecrc -chars_per_frame 44100 -i $(SAMPLES)/ansi/TRE-IOM5.ANS -pix_fmt rgb24
-
-FATE_SAMPLES_AVCONV-$(call DEMDEC, RPL, ESCAPE124) += fate-armovie-escape124
-fate-armovie-escape124: CMD = framecrc -i $(SAMPLES)/rpl/ESCAPE.RPL -pix_fmt rgb24
-
-FATE_SAMPLES_AVCONV-$(call DEMDEC, AVI, AURA) += fate-auravision-v1
-fate-auravision-v1: CMD = framecrc -i $(SAMPLES)/auravision/SOUVIDEO.AVI -an
-
-FATE_SAMPLES_AVCONV-$(call DEMDEC, AVI, AURA2) += fate-auravision-v2
-fate-auravision-v2: CMD = framecrc -i $(SAMPLES)/auravision/salma-hayek-in-ugly-betty-partial-avi -an
-
-FATE_SAMPLES_AVCONV-$(call DEMDEC, BETHSOFTVID, BETHSOFTVID) += fate-bethsoft-vid
-fate-bethsoft-vid: CMD = framecrc -i $(SAMPLES)/bethsoft-vid/ANIM0001.VID -t 5 -pix_fmt rgb24
-
-FATE_SAMPLES_AVCONV-$(call DEMDEC, BFI, BFI) += fate-bfi
-fate-bfi: CMD = framecrc -i $(SAMPLES)/bfi/2287.bfi -pix_fmt rgb24
-
-FATE_SAMPLES_AVCONV-$(call DEMDEC, BINK, BINK) += fate-bink-video
-fate-bink-video: CMD = framecrc -i $(SAMPLES)/bink/hol2br.bik
-
-FATE_SAMPLES_AVCONV-$(call DEMDEC, BMV, BMV_VIDEO) += fate-bmv-video
-fate-bmv-video: CMD = framecrc -i $(SAMPLES)/bmv/SURFING-partial.BMV -pix_fmt rgb24 -an
-
-FATE_SAMPLES_AVCONV-$(call DEMDEC, CDG, CDGRAPHICS) += fate-cdgraphics
-fate-cdgraphics: CMD = framecrc -i $(SAMPLES)/cdgraphics/BrotherJohn.cdg -pix_fmt rgb24 -t 1
-
-FATE_SAMPLES_AVCONV-$(call DEMDEC, AVI, CLJR) += fate-cljr
-fate-cljr: CMD = framecrc -i $(SAMPLES)/cljr/testcljr-partial.avi
-
-FATE_SAMPLES_AVCONV-$(call DEMDEC, AVI, PNG) += fate-corepng
-fate-corepng: CMD = framecrc -i $(SAMPLES)/png1/corepng-partial.avi
-
-FATE_SAMPLES_AVCONV-$(call DEMDEC, AVS, AVS) += fate-creatureshock-avs
->>>>>>> c9ef4321
+FATE_VIDEO-$(call DEMDEC, AVS, AVS) += fate-creatureshock-avs
 fate-creatureshock-avs: CMD = framecrc -i $(SAMPLES)/creatureshock-avs/OUTATIME.AVS -pix_fmt rgb24
 
 FATE_CVID-$(CONFIG_AVI_DEMUXER) += fate-cvid-partial
@@ -113,35 +64,19 @@
 FATE_CVID-$(CONFIG_AVI_DEMUXER) += fate-cvid-grayscale
 fate-cvid-grayscale: CMD = framecrc -i $(SAMPLES)/cvid/pcitva15.avi -an
 
-<<<<<<< HEAD
-FATE_VIDEO += $(FATE_CVID)
-fate-cvid: $(FATE_CVID)
-
-FATE_VIDEO += fate-cyberia-c93
+FATE_VIDEO-$(CONFIG_CINEPAK_DECODER) += $(FATE_CVID-yes)
+fate-cvid: $(FATE_CVID-yes)
+
+FATE_VIDEO-$(call DEMDEC, C93, C93) += fate-cyberia-c93
 fate-cyberia-c93: CMD = framecrc -i $(SAMPLES)/cyberia-c93/intro1.c93 -t 3 -pix_fmt rgb24
 
-FATE_VIDEO += fate-cyuv
+FATE_VIDEO-$(call DEMDEC, AVI, CYUV) += fate-cyuv
 fate-cyuv: CMD = framecrc -i $(SAMPLES)/cyuv/cyuv.avi
 
-FATE_VIDEO += fate-delphine-cin-video
+FATE_VIDEO-$(call DEMDEC, DSICIN, DSICINVIDEO) += fate-delphine-cin-video
 fate-delphine-cin-video: CMD = framecrc -i $(SAMPLES)/delphine-cin/LOGO-partial.CIN -pix_fmt rgb24 -an
 
-FATE_VIDEO += fate-deluxepaint-anm
-=======
-FATE_SAMPLES_AVCONV-$(CONFIG_CINEPAK_DECODER) += $(FATE_CVID-yes)
-fate-cvid: $(FATE_CVID-yes)
-
-FATE_SAMPLES_AVCONV-$(call DEMDEC, C93, C93) += fate-cyberia-c93
-fate-cyberia-c93: CMD = framecrc -i $(SAMPLES)/cyberia-c93/intro1.c93 -t 3 -pix_fmt rgb24
-
-FATE_SAMPLES_AVCONV-$(call DEMDEC, AVI, CYUV) += fate-cyuv
-fate-cyuv: CMD = framecrc -i $(SAMPLES)/cyuv/cyuv.avi
-
-FATE_SAMPLES_AVCONV-$(call DEMDEC, DSICIN, DSICINVIDEO) += fate-delphine-cin-video
-fate-delphine-cin-video: CMD = framecrc -i $(SAMPLES)/delphine-cin/LOGO-partial.CIN -pix_fmt rgb24 -an
-
-FATE_SAMPLES_AVCONV-$(call DEMDEC, ANM, ANM) += fate-deluxepaint-anm
->>>>>>> c9ef4321
+FATE_VIDEO-$(call DEMDEC, ANM, ANM) += fate-deluxepaint-anm
 fate-deluxepaint-anm: CMD = framecrc -i $(SAMPLES)/deluxepaint-anm/INTRO1.ANM -pix_fmt rgb24
 
 FATE_TRUEMOTION1 += fate-truemotion1-15
@@ -150,17 +85,10 @@
 FATE_TRUEMOTION1 += fate-truemotion1-24
 fate-truemotion1-24: CMD = framecrc -i $(SAMPLES)/duck/sonic3dblast_intro-partial.avi -pix_fmt rgb24 -an
 
-<<<<<<< HEAD
-FATE_VIDEO += $(FATE_TRUEMOTION1)
+FATE_VIDEO-$(call DEMDEC, AVI, TRUEMOTION1) += $(FATE_TRUEMOTION1)
 fate-truemotion1: $(FATE_TRUEMOTION1)
 
-FATE_VIDEO += fate-truemotion2
-=======
-FATE_SAMPLES_AVCONV-$(call DEMDEC, AVI, TRUEMOTION1) += $(FATE_TRUEMOTION1)
-fate-truemotion1: $(FATE_TRUEMOTION1)
-
-FATE_SAMPLES_AVCONV-$(call DEMDEC, AVI, TRUEMOTION2) += fate-truemotion2
->>>>>>> c9ef4321
+FATE_VIDEO-$(call DEMDEC, AVI, TRUEMOTION2) += fate-truemotion2
 fate-truemotion2: CMD = framecrc -i $(SAMPLES)/duck/tm20.avi
 
 FATE_DXA += fate-dxa-feeble
@@ -169,17 +97,10 @@
 FATE_DXA += fate-dxa-scummvm
 fate-dxa-scummvm: CMD = framecrc -i $(SAMPLES)/dxa/scummvm.dxa -pix_fmt rgb24
 
-<<<<<<< HEAD
-FATE_VIDEO-$(CONFIG_ZLIB) += $(FATE_DXA)
+FATE_VIDEO-$(call DEMDEC, DXA, DXA) += $(FATE_DXA)
 fate-dxa: $(FATE_DXA)
 
-FATE_SAMPLES_PCM += fate-film-cvid
-=======
-FATE_SAMPLES_AVCONV-$(call DEMDEC, DXA, DXA) += $(FATE_DXA)
-fate-dxa: $(FATE_DXA)
-
-FATE_SAMPLES_AVCONV-$(call DEMDEC, SEGAFILM, CINEPAK) += fate-film-cvid
->>>>>>> c9ef4321
+FATE_VIDEO-$(call DEMDEC, SEGAFILM, CINEPAK) += fate-film-cvid
 fate-film-cvid: CMD = framecrc -i $(SAMPLES)/film/logo-capcom.cpk -an
 
 FATE_FLIC += fate-flic-af11-palette-change
@@ -191,29 +112,16 @@
 FATE_FLIC += fate-flic-magiccarpet
 fate-flic-magiccarpet: CMD = framecrc -i $(SAMPLES)/fli/intel.dat -pix_fmt rgb24
 
-<<<<<<< HEAD
-FATE_VIDEO += $(FATE_FLIC)
+FATE_VIDEO-$(call DEMDEC, FLIC, FLIC) += $(FATE_FLIC)
 fate-flic: $(FATE_FLIC)
 
-FATE_VIDEO += fate-frwu
+FATE_VIDEO-$(call DEMDEC, AVI, FRWU) += fate-frwu
 fate-frwu: CMD = framecrc -i $(SAMPLES)/frwu/frwu.avi
 
-FATE_VIDEO += fate-id-cin-video
+FATE_VIDEO-$(call DEMDEC, IDCIN, IDCIN) += fate-id-cin-video
 fate-id-cin-video: CMD = framecrc -i $(SAMPLES)/idcin/idlog-2MB.cin -pix_fmt rgb24
 
-FATE_VIDEO-$(CONFIG_AVFILTER) += fate-idroq-video-encode
-=======
-FATE_SAMPLES_AVCONV-$(call DEMDEC, FLIC, FLIC) += $(FATE_FLIC)
-fate-flic: $(FATE_FLIC)
-
-FATE_SAMPLES_AVCONV-$(call DEMDEC, AVI, FRWU) += fate-frwu
-fate-frwu: CMD = framecrc -i $(SAMPLES)/frwu/frwu.avi
-
-FATE_SAMPLES_AVCONV-$(call DEMDEC, IDCIN, IDCIN) += fate-id-cin-video
-fate-id-cin-video: CMD = framecrc -i $(SAMPLES)/idcin/idlog-2MB.cin -pix_fmt rgb24
-
-FATE_SAMPLES_AVCONV-$(call ENCDEC, ROQ PGMYUV, ROQ IMAGE2) += fate-idroq-video-encode
->>>>>>> c9ef4321
+FATE_VIDEO-$(call ENCDEC, ROQ PGMYUV, ROQ IMAGE2) += fate-idroq-video-encode
 fate-idroq-video-encode: CMD = md5 -f image2 -vcodec pgmyuv -i $(SAMPLES)/ffmpeg-synthetic/vsynth1/%02d.pgm -sws_flags +bitexact -vf pad=512:512:80:112 -f roq -t 0.2
 
 FATE_IFF-$(CONFIG_IFF_BYTERUN1_DECODER) += fate-iff-byterun1
@@ -225,74 +133,40 @@
 FATE_IFF-$(CONFIG_IFF_ILBM_DECODER) += fate-iff-ilbm
 fate-iff-ilbm: CMD = framecrc -i $(SAMPLES)/iff/lms-matriks.ilbm -pix_fmt rgb24
 
-<<<<<<< HEAD
-FATE_VIDEO += $(FATE_IFF)
-fate-iff: $(FATE_IFF)
-
-FATE_VIDEO += fate-interplay-mve-8bit
+FATE_VIDEO-$(CONFIG_IFF_DEMUXER)  += $(FATE_IFF-yes)
+fate-iff: $(FATE_IFF-yes)
+
+FATE_VIDEO-$(call DEMDEC, IPMOVIE, INTERPLAY_VIDEO) += fate-interplay-mve-8bit
 fate-interplay-mve-8bit: CMD = framecrc -i $(SAMPLES)/interplay-mve/interplay-logo-2MB.mve -pix_fmt rgb24 -an
 
-FATE_VIDEO += fate-interplay-mve-16bit
+FATE_VIDEO-$(call DEMDEC, IPMOVIE, INTERPLAY_VIDEO) += fate-interplay-mve-16bit
 fate-interplay-mve-16bit: CMD = framecrc -i $(SAMPLES)/interplay-mve/descent3-level5-16bit-partial.mve -pix_fmt rgb24 -an
 
 FATE_VIDEO += fate-jv
 fate-jv: CMD = framecrc -i $(SAMPLES)/jv/intro.jv -pix_fmt rgb24 -an
 
-FATE_VIDEO += fate-kgv1
+FATE_VIDEO-$(call DEMDEC, AVI, KGV1) += fate-kgv1
 fate-kgv1: CMD = framecrc -i $(SAMPLES)/kega/kgv1.avi -pix_fmt rgb555le -an
 
-FATE_VIDEO += fate-kmvc
+FATE_VIDEO-$(call DEMDEC, AVI, KMVC) += fate-kmvc
 fate-kmvc: CMD = framecrc -i $(SAMPLES)/KMVC/LOGO1.AVI -an -t 3 -pix_fmt rgb24
 
-FATE_VIDEO += fate-mdec
+FATE_VIDEO-$(call DEMDEC, EA, MDEC) += fate-mdec
 fate-mdec: CMD = framecrc -idct simple -i $(SAMPLES)/ea-dct/NFS2Esprit-partial.dct -an
 
-FATE_VIDEO += fate-mdec-v3
+FATE_VIDEO-$(call DEMDEC, STR, MDEC) += fate-mdec-v3
 fate-mdec-v3: CMD = framecrc -idct simple -i $(SAMPLES)/psx-str/abc000_cut.str -an
 
-FATE_VIDEO += fate-mimic
+FATE_VIDEO-$(call DEMDEC, MSNWC_TCP, MIMIC) += fate-mimic
 fate-mimic: CMD = framecrc -idct simple -i $(SAMPLES)/mimic/mimic2-womanloveffmpeg.cam
 
-FATE_VIDEO += fate-mjpegb
+FATE_VIDEO-$(call DEMDEC, MOV, MJPEGB) += fate-mjpegb
 fate-mjpegb: CMD = framecrc -idct simple -flags +bitexact -i $(SAMPLES)/mjpegb/mjpegb_part.mov -an
 
-FATE_VIDEO += fate-motionpixels
+FATE_VIDEO-$(call DEMDEC, MVI, MOTIONPIXELS) += fate-motionpixels
 fate-motionpixels: CMD = framecrc -i $(SAMPLES)/motion-pixels/INTRO-partial.MVI -an -pix_fmt rgb24 -vframes 111
 
-FATE_VIDEO += fate-mpeg2-field-enc
-=======
-FATE_SAMPLES_AVCONV-$(CONFIG_IFF_DEMUXER)  += $(FATE_IFF-yes)
-fate-iff: $(FATE_IFF-yes)
-
-FATE_SAMPLES_AVCONV-$(call DEMDEC, IPMOVIE, INTERPLAY_VIDEO) += fate-interplay-mve-8bit
-fate-interplay-mve-8bit: CMD = framecrc -i $(SAMPLES)/interplay-mve/interplay-logo-2MB.mve -pix_fmt rgb24 -an
-
-FATE_SAMPLES_AVCONV-$(call DEMDEC, IPMOVIE, INTERPLAY_VIDEO) += fate-interplay-mve-16bit
-fate-interplay-mve-16bit: CMD = framecrc -i $(SAMPLES)/interplay-mve/descent3-level5-16bit-partial.mve -pix_fmt rgb24 -an
-
-FATE_SAMPLES_AVCONV-$(call DEMDEC, AVI, KGV1) += fate-kgv1
-fate-kgv1: CMD = framecrc -i $(SAMPLES)/kega/kgv1.avi -pix_fmt rgb555le -an
-
-FATE_SAMPLES_AVCONV-$(call DEMDEC, AVI, KMVC) += fate-kmvc
-fate-kmvc: CMD = framecrc -i $(SAMPLES)/KMVC/LOGO1.AVI -an -t 3 -pix_fmt rgb24
-
-FATE_SAMPLES_AVCONV-$(call DEMDEC, EA, MDEC) += fate-mdec
-fate-mdec: CMD = framecrc -idct simple -i $(SAMPLES)/ea-dct/NFS2Esprit-partial.dct -an
-
-FATE_SAMPLES_AVCONV-$(call DEMDEC, STR, MDEC) += fate-mdec-v3
-fate-mdec-v3: CMD = framecrc -idct simple -i $(SAMPLES)/psx-str/abc000_cut.str -an
-
-FATE_SAMPLES_AVCONV-$(call DEMDEC, MSNWC_TCP, MIMIC) += fate-mimic
-fate-mimic: CMD = framecrc -idct simple -i $(SAMPLES)/mimic/mimic2-womanloveffmpeg.cam
-
-FATE_SAMPLES_AVCONV-$(call DEMDEC, MOV, MJPEGB) += fate-mjpegb
-fate-mjpegb: CMD = framecrc -idct simple -flags +bitexact -i $(SAMPLES)/mjpegb/mjpegb_part.mov -an
-
-FATE_SAMPLES_AVCONV-$(call DEMDEC, MVI, MOTIONPIXELS) += fate-motionpixels
-fate-motionpixels: CMD = framecrc -i $(SAMPLES)/motion-pixels/INTRO-partial.MVI -an -pix_fmt rgb24 -vframes 111
-
-FATE_SAMPLES_AVCONV-$(call DEMDEC, MPEGTS, MPEG2VIDEO) += fate-mpeg2-field-enc
->>>>>>> c9ef4321
+FATE_VIDEO-$(call DEMDEC, MPEGTS, MPEG2VIDEO) += fate-mpeg2-field-enc
 fate-mpeg2-field-enc: CMD = framecrc -flags +bitexact -dct fastint -idct simple -i $(SAMPLES)/mpeg2/mpeg2_field_encoding.ts -an
 
 # FIXME dropped frames in this test because of coarse timebase
@@ -302,86 +176,46 @@
 FATE_NUV += fate-nuv-rtjpeg-fh
 fate-nuv-rtjpeg-fh: CMD = framecrc -idct simple -i $(SAMPLES)/nuv/rtjpeg_frameheader.nuv -an
 
-<<<<<<< HEAD
-FATE_VIDEO += $(FATE_NUV)
+FATE_VIDEO-$(call DEMDEC, NUV, NUV) += $(FATE_NUV)
 fate-nuv: $(FATE_NUV)
 
 FATE_VIDEO += fate-paf-video
 fate-paf-video: CMD = framecrc -i $(SAMPLES)/paf/hod1-partial.paf -pix_fmt rgb24 -an
 
-FATE_VIDEO += fate-qpeg
+FATE_VIDEO-$(call DEMDEC, AVI, QPEG) += fate-qpeg
 fate-qpeg: CMD = framecrc -i $(SAMPLES)/qpeg/Clock.avi -an -pix_fmt rgb24
 
-FATE_VIDEO += fate-r210
+FATE_VIDEO-$(call DEMDEC, AVI, R210) += fate-r210
 fate-r210: CMD = framecrc -i $(SAMPLES)/r210/r210.avi -pix_fmt rgb48le
 
-FATE_VIDEO += fate-rl2
+FATE_VIDEO-$(call DEMDEC, RL2, RL2) += fate-rl2
 fate-rl2: CMD = framecrc -i $(SAMPLES)/rl2/Z4915300.RL2 -pix_fmt rgb24 -an
 
-FATE_VIDEO += fate-roqvideo
+FATE_VIDEO-$(call DEMDEC, ROQ, ROQ) += fate-roqvideo
 fate-roqvideo: CMD = framecrc -i $(SAMPLES)/idroq/idlogo.roq -an
 
 FATE_VIDEO += fate-sanm
 fate-sanm: CMD = framecrc -i $(SAMPLES)/smush/ronin_part.znm -an -pix_fmt rgb24
 
-FATA_VIDEO += fate-sierra-vmd-video
+FATE_VIDEO-$(call DEMDEC, VMD, VMDVIDEO) += fate-sierra-vmd-video
 fate-sierra-vmd-video: CMD = framecrc -i $(SAMPLES)/vmd/12.vmd -pix_fmt rgb24 -an
 
-FATA_VIDEO += fate-smacker-video
+FATE_VIDEO-$(call DEMDEC, SMACKER, SMACKER) += fate-smacker-video
 fate-smacker-video: CMD = framecrc -i $(SAMPLES)/smacker/wetlogo.smk -pix_fmt rgb24 -an
 
-FATE_VIDEO += fate-smc
+FATE_VIDEO-$(call DEMDEC, MOV, SMC) += fate-smc
 fate-smc: CMD = framecrc -i $(SAMPLES)/smc/cass_schi.qt -pix_fmt rgb24
 
-FATE_VIDEO += fate-sp5x
+FATE_VIDEO-$(call DEMDEC, AVI, SP5X) += fate-sp5x
 fate-sp5x: CMD = framecrc -idct simple -i $(SAMPLES)/sp5x/sp5x_problem.avi
 
-FATE_VIDEO += fate-thp
+FATE_VIDEO-$(call DEMDEC, THP, THP) += fate-thp
 fate-thp: CMD = framecrc -idct simple -i $(SAMPLES)/thp/pikmin2-opening1-partial.thp -an
 
-FATE_VIDEO += fate-tiertex-seq
+FATE_VIDEO-$(call DEMDEC, TIERTEXSEQ, TIERTEXSEQVIDEO) += fate-tiertex-seq
 fate-tiertex-seq: CMD = framecrc -i $(SAMPLES)/tiertex-seq/Gameover.seq -pix_fmt rgb24
 
-FATE_VIDEO += fate-tmv
-=======
-FATE_SAMPLES_AVCONV-$(call DEMDEC, NUV, NUV) += $(FATE_NUV)
-fate-nuv: $(FATE_NUV)
-
-FATE_SAMPLES_AVCONV-$(call DEMDEC, AVI, QPEG) += fate-qpeg
-fate-qpeg: CMD = framecrc -i $(SAMPLES)/qpeg/Clock.avi -an -pix_fmt rgb24
-
-FATE_SAMPLES_AVCONV-$(call DEMDEC, AVI, R210) += fate-r210
-fate-r210: CMD = framecrc -i $(SAMPLES)/r210/r210.avi -pix_fmt rgb48le
-
-FATE_SAMPLES_AVCONV-$(call DEMDEC, RL2, RL2) += fate-rl2
-fate-rl2: CMD = framecrc -i $(SAMPLES)/rl2/Z4915300.RL2 -pix_fmt rgb24 -an
-
-FATE_SAMPLES_AVCONV-$(call DEMDEC, ROQ, ROQ) += fate-roqvideo
-fate-roqvideo: CMD = framecrc -i $(SAMPLES)/idroq/idlogo.roq -an
-
-FATE_SAMPLES_AVCONV-$(call DEMDEC, VMD, VMDVIDEO) += fate-sierra-vmd-video
-fate-sierra-vmd-video: CMD = framecrc -i $(SAMPLES)/vmd/12.vmd -pix_fmt rgb24 -an
-
-FATE_SAMPLES_AVCONV-$(call DEMDEC, SMACKER, SMACKER) += fate-smacker-video
-fate-smacker-video: CMD = framecrc -i $(SAMPLES)/smacker/wetlogo.smk -pix_fmt rgb24 -an
-
-FATE_SAMPLES_AVCONV-$(call DEMDEC, MOV, SMC) += fate-smc
-fate-smc: CMD = framecrc -i $(SAMPLES)/smc/cass_schi.qt -pix_fmt rgb24
-
-FATE_SAMPLES_AVCONV-$(call DEMDEC, AVI, SP5X) += fate-sp5x
-fate-sp5x: CMD = framecrc -idct simple -i $(SAMPLES)/sp5x/sp5x_problem.avi
-
-FATE_SAMPLES_AVCONV-$(call DEMDEC, SRT, SRT) += fate-sub-srt
-fate-sub-srt: CMD = md5 -i $(SAMPLES)/sub/SubRip_capability_tester.srt -f ass
-
-FATE_SAMPLES_AVCONV-$(call DEMDEC, THP, THP) += fate-thp
-fate-thp: CMD = framecrc -idct simple -i $(SAMPLES)/thp/pikmin2-opening1-partial.thp -an
-
-FATE_SAMPLES_AVCONV-$(call DEMDEC, TIERTEXSEQ, TIERTEXSEQVIDEO) += fate-tiertex-seq
-fate-tiertex-seq: CMD = framecrc -i $(SAMPLES)/tiertex-seq/Gameover.seq -pix_fmt rgb24
-
-FATE_SAMPLES_AVCONV-$(call DEMDEC, TMV, TMV) += fate-tmv
->>>>>>> c9ef4321
+FATE_VIDEO-$(call DEMDEC, TMV, TMV) += fate-tmv
 fate-tmv: CMD = framecrc -i $(SAMPLES)/tmv/pop-partial.tmv -pix_fmt rgb24
 
 FATE_TXD += fate-txd-16bpp
@@ -390,83 +224,44 @@
 FATE_TXD += fate-txd-pal8
 fate-txd-pal8: CMD = framecrc -i $(SAMPLES)/txd/outro.txd -pix_fmt rgb24 -an
 
-<<<<<<< HEAD
-FATE_VIDEO += $(FATE_TXD)
+FATE_VIDEO-$(call DEMDEC, TXD, TXD) += $(FATE_TXD)
 fate-txd: $(FATE_TXD)
 
-FATE_VIDEO += fate-ulti
+FATE_VIDEO-$(call DEMDEC, AVI, ULTI) += fate-ulti
 fate-ulti: CMD = framecrc -i $(SAMPLES)/ulti/hit12w.avi -an
 
-FATE_VIDEO += fate-v210
+FATE_VIDEO-$(call DEMDEC, AVI, V210) += fate-v210
 fate-v210: CMD = framecrc -i $(SAMPLES)/v210/v210_720p-partial.avi -pix_fmt yuv422p16be -an
 
-FATE_VIDEO += fate-v410dec
+FATE_VIDEO-$(call DEMDEC, MOV, V410) += fate-v410dec
 fate-v410dec: CMD = framecrc -i $(SAMPLES)/v410/lenav410.mov -pix_fmt yuv444p10le
 
-FATE_VIDEO += fate-v410enc
+FATE_VIDEO-$(call ENCDEC, V410 PGMYUV, AVI IMAGE2) += fate-v410enc
 fate-v410enc: tests/vsynth1/00.pgm
 fate-v410enc: CMD = md5 -f image2 -vcodec pgmyuv -i $(TARGET_PATH)/tests/vsynth1/%02d.pgm -flags +bitexact -vcodec v410 -f avi
 
-FATE_VIDEO += fate-vcr1
+FATE_VIDEO-$(call DEMDEC, AVI, VCR1) += fate-vcr1
 fate-vcr1: CMD = framecrc -i $(SAMPLES)/vcr1/VCR1test.avi -an
 
-FATE_VIDEO += fate-videoxl
+FATE_VIDEO-$(call DEMDEC, AVI, XL) += fate-videoxl
 fate-videoxl: CMD = framecrc -i $(SAMPLES)/vixl/pig-vixl.avi
 
-FATE_VIDEO += fate-vqa-cc
+FATE_VIDEO-$(call DEMDEC, WSVQA, VQA) += fate-vqa-cc
 fate-vqa-cc: CMD = framecrc -i $(SAMPLES)/vqa/cc-demo1-partial.vqa -pix_fmt rgb24 -an
 
-FATE_VIDEO += fate-wc3movie-xan
+FATE_VIDEO-$(call DEMDEC, WC3, XAN_WC3) += fate-wc3movie-xan
 fate-wc3movie-xan: CMD = framecrc -i $(SAMPLES)/wc3movie/SC_32-part.MVE -pix_fmt rgb24
 
-FATE_VIDEO += fate-wnv1
+FATE_VIDEO-$(call DEMDEC, AVI, WNV1) += fate-wnv1
 fate-wnv1: CMD = framecrc -i $(SAMPLES)/wnv1/wnv1-codec.avi -an
 
-FATE_VIDEO += fate-yop
+FATE_VIDEO-$(call DEMDEC, YOP, YOP) += fate-yop
 fate-yop: CMD = framecrc -i $(SAMPLES)/yop/test1.yop -pix_fmt rgb24 -an
 
-FATE_VIDEO += fate-xxan-wc4
+FATE_VIDEO-$(call DEMDEC, AVI, XAN_WC4) += fate-xxan-wc4
 fate-xxan-wc4: CMD = framecrc -i $(SAMPLES)/wc4-xan/wc4trailer-partial.avi -an
 
 FATE_VIDEO += $(FATE_VIDEO-yes)
 
 FATE_SAMPLES_FFMPEG += $(FATE_VIDEO)
-fate-video: $(FATE_VIDEO)
-=======
-FATE_SAMPLES_AVCONV-$(call DEMDEC, TXD, TXD) += $(FATE_TXD)
-fate-txd: $(FATE_TXD)
-
-FATE_SAMPLES_AVCONV-$(call DEMDEC, AVI, ULTI) += fate-ulti
-fate-ulti: CMD = framecrc -i $(SAMPLES)/ulti/hit12w.avi -an
-
-FATE_SAMPLES_AVCONV-$(call DEMDEC, AVI, V210) += fate-v210
-fate-v210: CMD = framecrc -i $(SAMPLES)/v210/v210_720p-partial.avi -pix_fmt yuv422p16be -an
-
-FATE_SAMPLES_AVCONV-$(call DEMDEC, MOV, V410) += fate-v410dec
-fate-v410dec: CMD = framecrc -i $(SAMPLES)/v410/lenav410.mov -pix_fmt yuv444p10le
-
-FATE_SAMPLES_AVCONV-$(call ENCDEC, V410 PGMYUV, AVI IMAGE2) += fate-v410enc
-fate-v410enc: tests/vsynth1/00.pgm
-fate-v410enc: CMD = md5 -f image2 -vcodec pgmyuv -i $(TARGET_PATH)/tests/vsynth1/%02d.pgm -flags +bitexact -vcodec v410 -f avi
-
-FATE_SAMPLES_AVCONV-$(call DEMDEC, AVI, VCR1) += fate-vcr1
-fate-vcr1: CMD = framecrc -i $(SAMPLES)/vcr1/VCR1test.avi -an
-
-FATE_SAMPLES_AVCONV-$(call DEMDEC, AVI, XL) += fate-videoxl
-fate-videoxl: CMD = framecrc -i $(SAMPLES)/vixl/pig-vixl.avi
-
-FATE_SAMPLES_AVCONV-$(call DEMDEC, WSVQA, VQA) += fate-vqa-cc
-fate-vqa-cc: CMD = framecrc -i $(SAMPLES)/vqa/cc-demo1-partial.vqa -pix_fmt rgb24 -an
-
-FATE_SAMPLES_AVCONV-$(call DEMDEC, WC3, XAN_WC3) += fate-wc3movie-xan
-fate-wc3movie-xan: CMD = framecrc -i $(SAMPLES)/wc3movie/SC_32-part.MVE -pix_fmt rgb24
-
-FATE_SAMPLES_AVCONV-$(call DEMDEC, AVI, WNV1) += fate-wnv1
-fate-wnv1: CMD = framecrc -i $(SAMPLES)/wnv1/wnv1-codec.avi -an
-
-FATE_SAMPLES_AVCONV-$(call DEMDEC, YOP, YOP) += fate-yop
-fate-yop: CMD = framecrc -i $(SAMPLES)/yop/test1.yop -pix_fmt rgb24 -an
-
-FATE_SAMPLES_AVCONV-$(call DEMDEC, AVI, XAN_WC4) += fate-xxan-wc4
-fate-xxan-wc4: CMD = framecrc -i $(SAMPLES)/wc4-xan/wc4trailer-partial.avi -an
->>>>>>> c9ef4321
+fate-video: $(FATE_VIDEO)