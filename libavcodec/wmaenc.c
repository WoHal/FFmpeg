/*
 * WMA compatible encoder
 * Copyright (c) 2007 Michael Niedermayer
 *
 * This file is part of FFmpeg.
 *
 * FFmpeg is free software; you can redistribute it and/or
 * modify it under the terms of the GNU Lesser General Public
 * License as published by the Free Software Foundation; either
 * version 2.1 of the License, or (at your option) any later version.
 *
 * FFmpeg is distributed in the hope that it will be useful,
 * but WITHOUT ANY WARRANTY; without even the implied warranty of
 * MERCHANTABILITY or FITNESS FOR A PARTICULAR PURPOSE.  See the GNU
 * Lesser General Public License for more details.
 *
 * You should have received a copy of the GNU Lesser General Public
 * License along with FFmpeg; if not, write to the Free Software
 * Foundation, Inc., 51 Franklin Street, Fifth Floor, Boston, MA 02110-1301 USA
 */

#include "avcodec.h"
#include "internal.h"
#include "wma.h"
#include "libavutil/avassert.h"


static int encode_init(AVCodecContext * avctx){
    WMACodecContext *s = avctx->priv_data;
    int i, flags1, flags2, block_align;
    uint8_t *extradata;

    s->avctx = avctx;

    if(avctx->channels > MAX_CHANNELS) {
        av_log(avctx, AV_LOG_ERROR, "too many channels: got %i, need %i or fewer",
               avctx->channels, MAX_CHANNELS);
        return AVERROR(EINVAL);
    }

    if (avctx->sample_rate > 48000) {
        av_log(avctx, AV_LOG_ERROR, "sample rate is too high: %d > 48kHz",
               avctx->sample_rate);
        return AVERROR(EINVAL);
    }

    if(avctx->bit_rate < 24*1000) {
        av_log(avctx, AV_LOG_ERROR, "bitrate too low: got %i, need 24000 or higher\n",
               avctx->bit_rate);
        return AVERROR(EINVAL);
    }

    /* extract flag infos */
    flags1 = 0;
    flags2 = 1;
    if (avctx->codec->id == AV_CODEC_ID_WMAV1) {
        extradata= av_malloc(4);
        avctx->extradata_size= 4;
        AV_WL16(extradata, flags1);
        AV_WL16(extradata+2, flags2);
    } else if (avctx->codec->id == AV_CODEC_ID_WMAV2) {
        extradata= av_mallocz(10);
        avctx->extradata_size= 10;
        AV_WL32(extradata, flags1);
        AV_WL16(extradata+4, flags2);
    }else
        av_assert0(0);
    avctx->extradata= extradata;
    s->use_exp_vlc = flags2 & 0x0001;
    s->use_bit_reservoir = flags2 & 0x0002;
    s->use_variable_block_len = flags2 & 0x0004;
    if (avctx->channels == 2)
        s->ms_stereo = 1;

    ff_wma_init(avctx, flags2);

    /* init MDCT */
    for(i = 0; i < s->nb_block_sizes; i++)
        ff_mdct_init(&s->mdct_ctx[i], s->frame_len_bits - i + 1, 0, 1.0);

    block_align        = avctx->bit_rate * (int64_t)s->frame_len /
                         (avctx->sample_rate * 8);
<<<<<<< HEAD
    s->block_align     = FFMIN(s->block_align, MAX_CODED_SUPERFRAME_SIZE);
    avctx->block_align = s->block_align;
=======
    block_align        = FFMIN(block_align, MAX_CODED_SUPERFRAME_SIZE);
    avctx->block_align = block_align;
    avctx->bit_rate    = avctx->block_align * 8LL * avctx->sample_rate /
                         s->frame_len;
>>>>>>> e1c804d8
    avctx->frame_size = avctx->delay = s->frame_len;

#if FF_API_OLD_ENCODE_AUDIO
    avctx->coded_frame = &s->frame;
    avcodec_get_frame_defaults(avctx->coded_frame);
#endif

    return 0;
}


static void apply_window_and_mdct(AVCodecContext * avctx, const AVFrame *frame)
{
    WMACodecContext *s = avctx->priv_data;
    float **audio      = (float **)frame->extended_data;
    int len            = frame->nb_samples;
    int window_index= s->frame_len_bits - s->block_len_bits;
    FFTContext *mdct = &s->mdct_ctx[window_index];
    int ch;
    const float * win = s->windows[window_index];
    int window_len = 1 << s->block_len_bits;
    float n = 2.0 * 32768.0 / window_len;

    for (ch = 0; ch < avctx->channels; ch++) {
        memcpy(s->output, s->frame_out[ch], window_len * sizeof(*s->output));
        s->dsp.vector_fmul_scalar(s->frame_out[ch], audio[ch], n, len);
        s->dsp.vector_fmul_reverse(&s->output[window_len], s->frame_out[ch], win, len);
        s->fdsp.vector_fmul(s->frame_out[ch], s->frame_out[ch], win, len);
        mdct->mdct_calc(mdct, s->coefs[ch], s->output);
    }
}

//FIXME use for decoding too
static void init_exp(WMACodecContext *s, int ch, const int *exp_param){
    int n;
    const uint16_t *ptr;
    float v, *q, max_scale, *q_end;

    ptr = s->exponent_bands[s->frame_len_bits - s->block_len_bits];
    q = s->exponents[ch];
    q_end = q + s->block_len;
    max_scale = 0;
    while (q < q_end) {
        /* XXX: use a table */
        v = pow(10, *exp_param++ * (1.0 / 16.0));
        max_scale= FFMAX(max_scale, v);
        n = *ptr++;
        do {
            *q++ = v;
        } while (--n);
    }
    s->max_exponent[ch] = max_scale;
}

static void encode_exp_vlc(WMACodecContext *s, int ch, const int *exp_param){
    int last_exp;
    const uint16_t *ptr;
    float *q, *q_end;

    ptr = s->exponent_bands[s->frame_len_bits - s->block_len_bits];
    q = s->exponents[ch];
    q_end = q + s->block_len;
    if (s->version == 1) {
        last_exp= *exp_param++;
        av_assert0(last_exp-10 >= 0 && last_exp-10 < 32);
        put_bits(&s->pb, 5, last_exp - 10);
        q+= *ptr++;
    }else
        last_exp = 36;
    while (q < q_end) {
        int exp = *exp_param++;
        int code = exp - last_exp + 60;
        av_assert1(code >= 0 && code < 120);
        put_bits(&s->pb, ff_aac_scalefactor_bits[code], ff_aac_scalefactor_code[code]);
        /* XXX: use a table */
        q+= *ptr++;
        last_exp= exp;
    }
}

static int encode_block(WMACodecContext *s, float (*src_coefs)[BLOCK_MAX_SIZE], int total_gain){
    int v, bsize, ch, coef_nb_bits, parse_exponents;
    float mdct_norm;
    int nb_coefs[MAX_CHANNELS];
    static const int fixed_exp[25]={20,20,20,20,20,20,20,20,20,20,20,20,20,20,20,20,20,20,20,20,20,20,20,20,20};

    //FIXME remove duplication relative to decoder
    if (s->use_variable_block_len) {
        av_assert0(0); //FIXME not implemented
    }else{
        /* fixed block len */
        s->next_block_len_bits = s->frame_len_bits;
        s->prev_block_len_bits = s->frame_len_bits;
        s->block_len_bits = s->frame_len_bits;
    }

    s->block_len = 1 << s->block_len_bits;
//     assert((s->block_pos + s->block_len) <= s->frame_len);
    bsize = s->frame_len_bits - s->block_len_bits;

    //FIXME factor
    v = s->coefs_end[bsize] - s->coefs_start;
    for (ch = 0; ch < s->avctx->channels; ch++)
        nb_coefs[ch] = v;
    {
        int n4 = s->block_len / 2;
        mdct_norm = 1.0 / (float)n4;
        if (s->version == 1) {
            mdct_norm *= sqrt(n4);
        }
    }

    if (s->avctx->channels == 2) {
        put_bits(&s->pb, 1, !!s->ms_stereo);
    }

    for (ch = 0; ch < s->avctx->channels; ch++) {
        s->channel_coded[ch] = 1; //FIXME only set channel_coded when needed, instead of always
        if (s->channel_coded[ch]) {
            init_exp(s, ch, fixed_exp);
        }
    }

    for (ch = 0; ch < s->avctx->channels; ch++) {
        if (s->channel_coded[ch]) {
            WMACoef *coefs1;
            float *coefs, *exponents, mult;
            int i, n;

            coefs1 = s->coefs1[ch];
            exponents = s->exponents[ch];
            mult = pow(10, total_gain * 0.05) / s->max_exponent[ch];
            mult *= mdct_norm;
            coefs = src_coefs[ch];
            if (s->use_noise_coding && 0) {
                av_assert0(0); //FIXME not implemented
            } else {
                coefs += s->coefs_start;
                n = nb_coefs[ch];
                for(i = 0;i < n; i++){
                    double t= *coefs++ / (exponents[i] * mult);
                    if(t<-32768 || t>32767)
                        return -1;

                    coefs1[i] = lrint(t);
                }
            }
        }
    }

    v = 0;
    for (ch = 0; ch < s->avctx->channels; ch++) {
        int a = s->channel_coded[ch];
        put_bits(&s->pb, 1, a);
        v |= a;
    }

    if (!v)
        return 1;

    for(v= total_gain-1; v>=127; v-= 127)
        put_bits(&s->pb, 7, 127);
    put_bits(&s->pb, 7, v);

    coef_nb_bits= ff_wma_total_gain_to_bits(total_gain);

    if (s->use_noise_coding) {
        for (ch = 0; ch < s->avctx->channels; ch++) {
            if (s->channel_coded[ch]) {
                int i, n;
                n = s->exponent_high_sizes[bsize];
                for(i=0;i<n;i++) {
                    put_bits(&s->pb, 1, s->high_band_coded[ch][i]= 0);
                    if (0)
                        nb_coefs[ch] -= s->exponent_high_bands[bsize][i];
                }
            }
        }
    }

    parse_exponents = 1;
    if (s->block_len_bits != s->frame_len_bits) {
        put_bits(&s->pb, 1, parse_exponents);
    }

    if (parse_exponents) {
        for (ch = 0; ch < s->avctx->channels; ch++) {
            if (s->channel_coded[ch]) {
                if (s->use_exp_vlc) {
                    encode_exp_vlc(s, ch, fixed_exp);
                } else {
                    av_assert0(0); //FIXME not implemented
//                    encode_exp_lsp(s, ch);
                }
            }
        }
    } else {
        av_assert0(0); //FIXME not implemented
    }

    for (ch = 0; ch < s->avctx->channels; ch++) {
        if (s->channel_coded[ch]) {
            int run, tindex;
            WMACoef *ptr, *eptr;
            tindex = (ch == 1 && s->ms_stereo);
            ptr = &s->coefs1[ch][0];
            eptr = ptr + nb_coefs[ch];

            run=0;
            for(;ptr < eptr; ptr++){
                if(*ptr){
                    int level= *ptr;
                    int abs_level= FFABS(level);
                    int code= 0;
                    if(abs_level <= s->coef_vlcs[tindex]->max_level){
                        if(run < s->coef_vlcs[tindex]->levels[abs_level-1])
                            code= run + s->int_table[tindex][abs_level-1];
                    }

                    av_assert2(code < s->coef_vlcs[tindex]->n);
                    put_bits(&s->pb, s->coef_vlcs[tindex]->huffbits[code], s->coef_vlcs[tindex]->huffcodes[code]);

                    if(code == 0){
                        if(1<<coef_nb_bits <= abs_level)
                            return -1;

                        put_bits(&s->pb, coef_nb_bits, abs_level);
                        put_bits(&s->pb, s->frame_len_bits, run);
                    }
                    put_bits(&s->pb, 1, level < 0); //FIXME the sign is fliped somewhere
                    run=0;
                }else{
                    run++;
                }
            }
            if(run)
                put_bits(&s->pb, s->coef_vlcs[tindex]->huffbits[1], s->coef_vlcs[tindex]->huffcodes[1]);
        }
        if (s->version == 1 && s->avctx->channels >= 2) {
            avpriv_align_put_bits(&s->pb);
        }
    }
    return 0;
}

static int encode_frame(WMACodecContext *s, float (*src_coefs)[BLOCK_MAX_SIZE], uint8_t *buf, int buf_size, int total_gain){
    init_put_bits(&s->pb, buf, buf_size);

    if (s->use_bit_reservoir) {
        av_assert0(0);//FIXME not implemented
    }else{
        if(encode_block(s, src_coefs, total_gain) < 0)
            return INT_MAX;
    }

    avpriv_align_put_bits(&s->pb);

    return put_bits_count(&s->pb) / 8 - s->avctx->block_align;
}

static int encode_superframe(AVCodecContext *avctx, AVPacket *avpkt,
                             const AVFrame *frame, int *got_packet_ptr)
{
    WMACodecContext *s = avctx->priv_data;
    int i, total_gain, ret, error;

    s->block_len_bits= s->frame_len_bits; //required by non variable block len
    s->block_len = 1 << s->block_len_bits;

    apply_window_and_mdct(avctx, frame);

    if (s->ms_stereo) {
        float a, b;
        int i;

        for(i = 0; i < s->block_len; i++) {
            a = s->coefs[0][i]*0.5;
            b = s->coefs[1][i]*0.5;
            s->coefs[0][i] = a + b;
            s->coefs[1][i] = a - b;
        }
    }

    if ((ret = ff_alloc_packet2(avctx, avpkt, 2 * MAX_CODED_SUPERFRAME_SIZE)))
        return ret;

    total_gain= 128;
    for(i=64; i; i>>=1){
        error = encode_frame(s, s->coefs, avpkt->data, avpkt->size,
                                 total_gain - i);
        if(error<=0)
            total_gain-= i;
    }

    while(total_gain <= 128 && error > 0)
        error = encode_frame(s, s->coefs, avpkt->data, avpkt->size, total_gain++);
    av_assert0((put_bits_count(&s->pb) & 7) == 0);
    i= s->block_align - (put_bits_count(&s->pb)+7)/8;
    av_assert0(i>=0);
    while(i--)
        put_bits(&s->pb, 8, 'N');

    flush_put_bits(&s->pb);
    av_assert0(put_bits_ptr(&s->pb) - s->pb.buf == s->block_align);

    if (frame->pts != AV_NOPTS_VALUE)
        avpkt->pts = frame->pts - ff_samples_to_time_base(avctx, avctx->delay);

    avpkt->size = avctx->block_align;
    *got_packet_ptr = 1;
    return 0;
}

#if CONFIG_WMAV1_ENCODER
AVCodec ff_wmav1_encoder = {
    .name           = "wmav1",
    .type           = AVMEDIA_TYPE_AUDIO,
    .id             = AV_CODEC_ID_WMAV1,
    .priv_data_size = sizeof(WMACodecContext),
    .init           = encode_init,
    .encode2        = encode_superframe,
    .close          = ff_wma_end,
    .sample_fmts    = (const enum AVSampleFormat[]){ AV_SAMPLE_FMT_FLTP,
                                                     AV_SAMPLE_FMT_NONE },
    .long_name      = NULL_IF_CONFIG_SMALL("Windows Media Audio 1"),
};
#endif
#if CONFIG_WMAV2_ENCODER
AVCodec ff_wmav2_encoder = {
    .name           = "wmav2",
    .type           = AVMEDIA_TYPE_AUDIO,
    .id             = AV_CODEC_ID_WMAV2,
    .priv_data_size = sizeof(WMACodecContext),
    .init           = encode_init,
    .encode2        = encode_superframe,
    .close          = ff_wma_end,
    .sample_fmts    = (const enum AVSampleFormat[]){ AV_SAMPLE_FMT_FLTP,
                                                     AV_SAMPLE_FMT_NONE },
    .long_name      = NULL_IF_CONFIG_SMALL("Windows Media Audio 2"),
};
#endif<|MERGE_RESOLUTION|>--- conflicted
+++ resolved
@@ -80,15 +80,9 @@
 
     block_align        = avctx->bit_rate * (int64_t)s->frame_len /
                          (avctx->sample_rate * 8);
-<<<<<<< HEAD
-    s->block_align     = FFMIN(s->block_align, MAX_CODED_SUPERFRAME_SIZE);
-    avctx->block_align = s->block_align;
-=======
     block_align        = FFMIN(block_align, MAX_CODED_SUPERFRAME_SIZE);
     avctx->block_align = block_align;
-    avctx->bit_rate    = avctx->block_align * 8LL * avctx->sample_rate /
-                         s->frame_len;
->>>>>>> e1c804d8
+
     avctx->frame_size = avctx->delay = s->frame_len;
 
 #if FF_API_OLD_ENCODE_AUDIO
@@ -386,13 +380,13 @@
     while(total_gain <= 128 && error > 0)
         error = encode_frame(s, s->coefs, avpkt->data, avpkt->size, total_gain++);
     av_assert0((put_bits_count(&s->pb) & 7) == 0);
-    i= s->block_align - (put_bits_count(&s->pb)+7)/8;
+    i= avctx->block_align - (put_bits_count(&s->pb)+7)/8;
     av_assert0(i>=0);
     while(i--)
         put_bits(&s->pb, 8, 'N');
 
     flush_put_bits(&s->pb);
-    av_assert0(put_bits_ptr(&s->pb) - s->pb.buf == s->block_align);
+    av_assert0(put_bits_ptr(&s->pb) - s->pb.buf == avctx->block_align);
 
     if (frame->pts != AV_NOPTS_VALUE)
         avpkt->pts = frame->pts - ff_samples_to_time_base(avctx, avctx->delay);
