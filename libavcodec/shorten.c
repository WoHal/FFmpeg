--- conflicted
+++ resolved
@@ -115,12 +115,7 @@
 static av_cold int shorten_decode_init(AVCodecContext *avctx)
 {
     ShortenContext *s = avctx->priv_data;
-<<<<<<< HEAD
-    s->avctx = avctx;
-=======
     s->avctx          = avctx;
-    avctx->sample_fmt = AV_SAMPLE_FMT_S16P;
->>>>>>> a2ad554d
 
     return 0;
 }
@@ -136,17 +131,11 @@
             av_log(s->avctx, AV_LOG_ERROR, "nmean too large\n");
             return AVERROR_INVALIDDATA;
         }
-<<<<<<< HEAD
-        if(s->blocksize + s->nwrap >= UINT_MAX/sizeof(int32_t) || s->blocksize + s->nwrap <= (unsigned)s->nwrap){
-            av_log(s->avctx, AV_LOG_ERROR, "s->blocksize + s->nwrap too large\n");
-            return AVERROR_INVALIDDATA;
-=======
         if (s->blocksize + s->nwrap >= UINT_MAX / sizeof(int32_t) ||
             s->blocksize + s->nwrap <= (unsigned)s->nwrap) {
             av_log(s->avctx, AV_LOG_ERROR,
                    "s->blocksize + s->nwrap too large\n");
-            return -1;
->>>>>>> a2ad554d
+            return AVERROR_INVALIDDATA;
         }
 
         tmp_ptr =
@@ -195,30 +184,18 @@
     int chan, i;
     int nblock = FFMAX(1, s->nmean);
     /* initialise offset */
-<<<<<<< HEAD
-    switch (s->internal_ftype)
-    {
-        case TYPE_U8:
-            s->avctx->sample_fmt = AV_SAMPLE_FMT_U8P;
-            mean = 0x80;
-            break;
-        case TYPE_S16HL:
-        case TYPE_S16LH:
-            s->avctx->sample_fmt = AV_SAMPLE_FMT_S16P;
-            break;
-        default:
-            av_log(s->avctx, AV_LOG_ERROR, "unknown audio type\n");
-            return AVERROR_PATCHWELCOME;
-=======
     switch (s->internal_ftype) {
+    case TYPE_U8:
+        s->avctx->sample_fmt = AV_SAMPLE_FMT_U8P;
+        mean = 0x80;
+        break;
     case TYPE_S16HL:
     case TYPE_S16LH:
-        mean = 0;
+        s->avctx->sample_fmt = AV_SAMPLE_FMT_S16P;
         break;
     default:
-        av_log(s->avctx, AV_LOG_ERROR, "unknown audio type");
-        return AVERROR_INVALIDDATA;
->>>>>>> a2ad554d
+        av_log(s->avctx, AV_LOG_ERROR, "unknown audio type\n");
+        return AVERROR_PATCHWELCOME;
     }
 
     for (chan = 0; chan < s->channels; chan++)
@@ -232,14 +209,9 @@
 {
     int len, bps;
     short wave_format;
-<<<<<<< HEAD
     const uint8_t *end= header + header_size;
 
-    if (bytestream_get_le32(&header) != MKTAG('R','I','F','F')) {
-=======
-
     if (bytestream_get_le32(&header) != MKTAG('R', 'I', 'F', 'F')) {
->>>>>>> a2ad554d
         av_log(avctx, AV_LOG_ERROR, "missing RIFF tag\n");
         return AVERROR_INVALIDDATA;
     }
@@ -251,15 +223,10 @@
         return AVERROR_INVALIDDATA;
     }
 
-<<<<<<< HEAD
-    while (bytestream_get_le32(&header) != MKTAG('f','m','t',' ')) {
-        len = bytestream_get_le32(&header);
-        if(len<0 || end - header - 8 < len)
-            return AVERROR_INVALIDDATA;
-=======
     while (bytestream_get_le32(&header) != MKTAG('f', 'm', 't', ' ')) {
         len     = bytestream_get_le32(&header);
->>>>>>> a2ad554d
+        if (len<0 || end - header - 8 < len)
+            return AVERROR_INVALIDDATA;
         header += len;
     }
     len = bytestream_get_le32(&header);
@@ -272,19 +239,11 @@
     wave_format = bytestream_get_le16(&header);
 
     switch (wave_format) {
-<<<<<<< HEAD
-        case WAVE_FORMAT_PCM:
-            break;
-        default:
-            av_log(avctx, AV_LOG_ERROR, "unsupported wave format\n");
-            return AVERROR_PATCHWELCOME;
-=======
     case WAVE_FORMAT_PCM:
         break;
     default:
         av_log(avctx, AV_LOG_ERROR, "unsupported wave format\n");
-        return -1;
->>>>>>> a2ad554d
+        return AVERROR_PATCHWELCOME;
     }
 
     header += 2;        // skip channels    (already got from shorten header)
@@ -391,14 +350,9 @@
         int skip_bytes, blocksize;
 
         blocksize = get_uint(s, av_log2(DEFAULT_BLOCK_SIZE));
-<<<<<<< HEAD
         if (!blocksize || blocksize > (unsigned)MAX_BLOCKSIZE) {
-            av_log(s->avctx, AV_LOG_ERROR, "invalid or unsupported block size: %d\n",
-=======
-        if (!blocksize || blocksize > MAX_BLOCKSIZE) {
             av_log(s->avctx, AV_LOG_ERROR,
                    "invalid or unsupported block size: %d\n",
->>>>>>> a2ad554d
                    blocksize);
             return AVERROR(EINVAL);
         }
@@ -423,19 +377,9 @@
         s->lpcqoffset = V2LPCQOFFSET;
 
     if (get_ur_golomb_shorten(&s->gb, FNSIZE) != FN_VERBATIM) {
-<<<<<<< HEAD
-        av_log(s->avctx, AV_LOG_ERROR, "missing verbatim section at beginning of stream\n");
-        return AVERROR_INVALIDDATA;
-    }
-
-    s->header_size = get_ur_golomb_shorten(&s->gb, VERBATIM_CKSIZE_SIZE);
-    if (s->header_size >= OUT_BUFFER_SIZE || s->header_size < CANONICAL_HEADER_SIZE) {
-        av_log(s->avctx, AV_LOG_ERROR, "header is wrong size: %d\n", s->header_size);
-        return AVERROR_INVALIDDATA;
-=======
         av_log(s->avctx, AV_LOG_ERROR,
                "missing verbatim section at beginning of stream\n");
-        return -1;
+        return AVERROR_INVALIDDATA;
     }
 
     s->header_size = get_ur_golomb_shorten(&s->gb, VERBATIM_CKSIZE_SIZE);
@@ -443,8 +387,7 @@
         s->header_size < CANONICAL_HEADER_SIZE) {
         av_log(s->avctx, AV_LOG_ERROR, "header is wrong size: %d\n",
                s->header_size);
-        return -1;
->>>>>>> a2ad554d
+        return AVERROR_INVALIDDATA;
     }
 
     for (i = 0; i < s->header_size; i++)
@@ -474,11 +417,7 @@
     /* allocate internal bitstream buffer */
     if (s->max_framesize == 0) {
         void *tmp_ptr;
-<<<<<<< HEAD
-        s->max_framesize= 8192; // should hopefully be enough for the first header
-=======
-        s->max_framesize = 1024; // should hopefully be enough for the first header
->>>>>>> a2ad554d
+        s->max_framesize = 8192; // should hopefully be enough for the first header
         tmp_ptr = av_fast_realloc(s->bitstream, &s->allocated_bitstream_size,
                                   s->max_framesize);
         if (!tmp_ptr) {
@@ -552,30 +491,6 @@
         if (!is_audio_command[cmd]) {
             /* process non-audio command */
             switch (cmd) {
-<<<<<<< HEAD
-                case FN_VERBATIM:
-                    len = get_ur_golomb_shorten(&s->gb, VERBATIM_CKSIZE_SIZE);
-                    while (len--) {
-                        get_ur_golomb_shorten(&s->gb, VERBATIM_BYTE_SIZE);
-                    }
-                    break;
-                case FN_BITSHIFT:
-                    s->bitshift = get_ur_golomb_shorten(&s->gb, BITSHIFTSIZE);
-                    break;
-                case FN_BLOCKSIZE: {
-                    int blocksize = get_uint(s, av_log2(s->blocksize));
-                    if (blocksize > s->blocksize) {
-                        av_log(avctx, AV_LOG_ERROR, "Increasing block size is not supported\n");
-                        return AVERROR_PATCHWELCOME;
-                    }
-                    if (!blocksize || blocksize > (unsigned)MAX_BLOCKSIZE) {
-                        av_log(avctx, AV_LOG_ERROR, "invalid or unsupported "
-                               "block size: %d\n", blocksize);
-                        return AVERROR(EINVAL);
-                    }
-                    s->blocksize = blocksize;
-                    break;
-=======
             case FN_VERBATIM:
                 len = get_ur_golomb_shorten(&s->gb, VERBATIM_CKSIZE_SIZE);
                 while (len--)
@@ -590,9 +505,8 @@
                     av_log(avctx, AV_LOG_ERROR,
                            "Increasing block size is not supported\n");
                     return AVERROR_PATCHWELCOME;
->>>>>>> a2ad554d
                 }
-                if (!blocksize || blocksize > MAX_BLOCKSIZE) {
+                if (!blocksize || blocksize > (unsigned)MAX_BLOCKSIZE) {
                     av_log(avctx, AV_LOG_ERROR, "invalid or unsupported "
                                                 "block size: %d\n", blocksize);
                     return AVERROR(EINVAL);
@@ -710,15 +624,9 @@
     i           = get_bits_count(&s->gb) / 8;
     if (i > buf_size) {
         av_log(s->avctx, AV_LOG_ERROR, "overread: %d\n", i - buf_size);
-<<<<<<< HEAD
-        s->bitstream_size=0;
-        s->bitstream_index=0;
-        return AVERROR_INVALIDDATA;
-=======
         s->bitstream_size  = 0;
         s->bitstream_index = 0;
-        return -1;
->>>>>>> a2ad554d
+        return AVERROR_INVALIDDATA;
     }
     if (s->bitstream_size) {
         s->bitstream_index += i;
