/*
 * PNM image format
 * Copyright (c) 2002, 2003 Fabrice Bellard
 *
 * This file is part of FFmpeg.
 *
 * FFmpeg is free software; you can redistribute it and/or
 * modify it under the terms of the GNU Lesser General Public
 * License as published by the Free Software Foundation; either
 * version 2.1 of the License, or (at your option) any later version.
 *
 * FFmpeg is distributed in the hope that it will be useful,
 * but WITHOUT ANY WARRANTY; without even the implied warranty of
 * MERCHANTABILITY or FITNESS FOR A PARTICULAR PURPOSE.  See the GNU
 * Lesser General Public License for more details.
 *
 * You should have received a copy of the GNU Lesser General Public
 * License along with FFmpeg; if not, write to the Free Software
 * Foundation, Inc., 51 Franklin Street, Fifth Floor, Boston, MA 02110-1301 USA
 */

#include "avcodec.h"
#include "put_bits.h"
#include "pnm.h"


static int pnm_decode_frame(AVCodecContext *avctx, void *data,
                            int *data_size, AVPacket *avpkt)
{
    const uint8_t *buf   = avpkt->data;
    int buf_size         = avpkt->size;
    PNMContext * const s = avctx->priv_data;
    AVFrame *picture     = data;
    AVFrame * const p    = &s->picture;
    int i, j, n, linesize, h, upgrade = 0, is_mono = 0;
    unsigned char *ptr;
    int components, sample_len;

    s->bytestream_start =
    s->bytestream       = (uint8_t *)buf;
    s->bytestream_end   = (uint8_t *)buf + buf_size;

    if (ff_pnm_decode_header(avctx, s) < 0)
        return -1;

    if (p->data[0])
        avctx->release_buffer(avctx, p);

    p->reference = 0;
    if (avctx->get_buffer(avctx, p) < 0) {
        av_log(avctx, AV_LOG_ERROR, "get_buffer() failed\n");
        return -1;
    }
    p->pict_type = AV_PICTURE_TYPE_I;
    p->key_frame = 1;

    switch (avctx->pix_fmt) {
    default:
        return -1;
<<<<<<< HEAD
    case PIX_FMT_RGBA64BE:
        n = avctx->width * 8;
        components=4;
        sample_len=16;
        goto do_read;
    case PIX_FMT_RGB48BE:
=======
    case AV_PIX_FMT_RGB48BE:
>>>>>>> 716d413c
        n = avctx->width * 6;
        components=3;
        sample_len=16;
        goto do_read;
<<<<<<< HEAD
    case PIX_FMT_RGBA:
        n = avctx->width * 4;
        components=4;
        sample_len=8;
        goto do_read;
    case PIX_FMT_RGB24:
=======
    case AV_PIX_FMT_RGB24:
>>>>>>> 716d413c
        n = avctx->width * 3;
        components=3;
        sample_len=8;
        goto do_read;
    case AV_PIX_FMT_GRAY8:
        n = avctx->width;
        components=1;
        sample_len=8;
        if (s->maxval < 255)
            upgrade = 1;
        goto do_read;
<<<<<<< HEAD
    case PIX_FMT_GRAY8A:
        n = avctx->width * 2;
        components=2;
        sample_len=8;
        goto do_read;
    case PIX_FMT_GRAY16BE:
    case PIX_FMT_GRAY16LE:
=======
    case AV_PIX_FMT_GRAY16BE:
    case AV_PIX_FMT_GRAY16LE:
>>>>>>> 716d413c
        n = avctx->width * 2;
        components=1;
        sample_len=16;
        if (s->maxval < 65535)
            upgrade = 2;
        goto do_read;
    case AV_PIX_FMT_MONOWHITE:
    case AV_PIX_FMT_MONOBLACK:
        n = (avctx->width + 7) >> 3;
        components=1;
        sample_len=1;
        is_mono = 1;
    do_read:
        ptr      = p->data[0];
        linesize = p->linesize[0];
        if (s->bytestream + n * avctx->height > s->bytestream_end)
            return -1;
        if(s->type < 4 || (is_mono && s->type==7)){
            for (i=0; i<avctx->height; i++) {
                PutBitContext pb;
                init_put_bits(&pb, ptr, linesize);
                for(j=0; j<avctx->width * components; j++){
                    unsigned int c=0;
                    int v=0;
                    if(s->type < 4)
                    while(s->bytestream < s->bytestream_end && (*s->bytestream < '0' || *s->bytestream > '9' ))
                        s->bytestream++;
                    if(s->bytestream >= s->bytestream_end)
                        return -1;
                    if (is_mono) {
                        /* read a single digit */
                        v = (*s->bytestream++)&1;
                    } else {
                        /* read a sequence of digits */
                        do {
                            v = 10*v + c;
                            c = (*s->bytestream++) - '0';
                        } while (c <= 9);
                    }
                    put_bits(&pb, sample_len, (((1<<sample_len)-1)*v + (s->maxval>>1))/s->maxval);
                }
                flush_put_bits(&pb);
                ptr+= linesize;
            }
        }else{
        for (i = 0; i < avctx->height; i++) {
            if (!upgrade)
                memcpy(ptr, s->bytestream, n);
            else if (upgrade == 1) {
                unsigned int j, f = (255 * 128 + s->maxval / 2) / s->maxval;
                for (j = 0; j < n; j++)
                    ptr[j] = (s->bytestream[j] * f + 64) >> 7;
            } else if (upgrade == 2) {
                unsigned int j, v, f = (65535 * 32768 + s->maxval / 2) / s->maxval;
                for (j = 0; j < n / 2; j++) {
                    v = av_be2ne16(((uint16_t *)s->bytestream)[j]);
                    ((uint16_t *)ptr)[j] = (v * f + 16384) >> 15;
                }
            }
            s->bytestream += n;
            ptr           += linesize;
        }
        }
        break;
    case AV_PIX_FMT_YUV420P:
        {
            unsigned char *ptr1, *ptr2;

            n        = avctx->width;
            ptr      = p->data[0];
            linesize = p->linesize[0];
            if (s->bytestream + n * avctx->height * 3 / 2 > s->bytestream_end)
                return -1;
            for (i = 0; i < avctx->height; i++) {
                memcpy(ptr, s->bytestream, n);
                s->bytestream += n;
                ptr           += linesize;
            }
            ptr1 = p->data[1];
            ptr2 = p->data[2];
            n >>= 1;
            h = avctx->height >> 1;
            for (i = 0; i < h; i++) {
                memcpy(ptr1, s->bytestream, n);
                s->bytestream += n;
                memcpy(ptr2, s->bytestream, n);
                s->bytestream += n;
                ptr1 += p->linesize[1];
                ptr2 += p->linesize[2];
            }
        }
        break;
<<<<<<< HEAD
=======
    case AV_PIX_FMT_RGB32:
        ptr      = p->data[0];
        linesize = p->linesize[0];
        if (s->bytestream + avctx->width * avctx->height * 4 > s->bytestream_end)
            return -1;
        for (i = 0; i < avctx->height; i++) {
            int j, r, g, b, a;

            for (j = 0; j < avctx->width; j++) {
                r = *s->bytestream++;
                g = *s->bytestream++;
                b = *s->bytestream++;
                a = *s->bytestream++;
                ((uint32_t *)ptr)[j] = (a << 24) | (r << 16) | (g << 8) | b;
            }
            ptr += linesize;
        }
        break;
>>>>>>> 716d413c
    }
    *picture   = s->picture;
    *data_size = sizeof(AVPicture);

    return s->bytestream - s->bytestream_start;
}


#if CONFIG_PGM_DECODER
AVCodec ff_pgm_decoder = {
    .name           = "pgm",
    .type           = AVMEDIA_TYPE_VIDEO,
    .id             = AV_CODEC_ID_PGM,
    .priv_data_size = sizeof(PNMContext),
    .init           = ff_pnm_init,
    .close          = ff_pnm_end,
    .decode         = pnm_decode_frame,
    .capabilities   = CODEC_CAP_DR1,
    .long_name      = NULL_IF_CONFIG_SMALL("PGM (Portable GrayMap) image"),
};
#endif

#if CONFIG_PGMYUV_DECODER
AVCodec ff_pgmyuv_decoder = {
    .name           = "pgmyuv",
    .type           = AVMEDIA_TYPE_VIDEO,
    .id             = AV_CODEC_ID_PGMYUV,
    .priv_data_size = sizeof(PNMContext),
    .init           = ff_pnm_init,
    .close          = ff_pnm_end,
    .decode         = pnm_decode_frame,
    .capabilities   = CODEC_CAP_DR1,
    .long_name      = NULL_IF_CONFIG_SMALL("PGMYUV (Portable GrayMap YUV) image"),
};
#endif

#if CONFIG_PPM_DECODER
AVCodec ff_ppm_decoder = {
    .name           = "ppm",
    .type           = AVMEDIA_TYPE_VIDEO,
    .id             = AV_CODEC_ID_PPM,
    .priv_data_size = sizeof(PNMContext),
    .init           = ff_pnm_init,
    .close          = ff_pnm_end,
    .decode         = pnm_decode_frame,
    .capabilities   = CODEC_CAP_DR1,
    .long_name      = NULL_IF_CONFIG_SMALL("PPM (Portable PixelMap) image"),
};
#endif

#if CONFIG_PBM_DECODER
AVCodec ff_pbm_decoder = {
    .name           = "pbm",
    .type           = AVMEDIA_TYPE_VIDEO,
    .id             = AV_CODEC_ID_PBM,
    .priv_data_size = sizeof(PNMContext),
    .init           = ff_pnm_init,
    .close          = ff_pnm_end,
    .decode         = pnm_decode_frame,
    .capabilities   = CODEC_CAP_DR1,
    .long_name      = NULL_IF_CONFIG_SMALL("PBM (Portable BitMap) image"),
};
#endif

#if CONFIG_PAM_DECODER
AVCodec ff_pam_decoder = {
    .name           = "pam",
    .type           = AVMEDIA_TYPE_VIDEO,
    .id             = AV_CODEC_ID_PAM,
    .priv_data_size = sizeof(PNMContext),
    .init           = ff_pnm_init,
    .close          = ff_pnm_end,
    .decode         = pnm_decode_frame,
    .capabilities   = CODEC_CAP_DR1,
    .long_name      = NULL_IF_CONFIG_SMALL("PAM (Portable AnyMap) image"),
};
#endif<|MERGE_RESOLUTION|>--- conflicted
+++ resolved
@@ -57,30 +57,22 @@
     switch (avctx->pix_fmt) {
     default:
         return -1;
-<<<<<<< HEAD
-    case PIX_FMT_RGBA64BE:
+    case AV_PIX_FMT_RGBA64BE:
         n = avctx->width * 8;
         components=4;
         sample_len=16;
         goto do_read;
-    case PIX_FMT_RGB48BE:
-=======
     case AV_PIX_FMT_RGB48BE:
->>>>>>> 716d413c
         n = avctx->width * 6;
         components=3;
         sample_len=16;
         goto do_read;
-<<<<<<< HEAD
-    case PIX_FMT_RGBA:
+    case AV_PIX_FMT_RGBA:
         n = avctx->width * 4;
         components=4;
         sample_len=8;
         goto do_read;
-    case PIX_FMT_RGB24:
-=======
     case AV_PIX_FMT_RGB24:
->>>>>>> 716d413c
         n = avctx->width * 3;
         components=3;
         sample_len=8;
@@ -92,18 +84,13 @@
         if (s->maxval < 255)
             upgrade = 1;
         goto do_read;
-<<<<<<< HEAD
-    case PIX_FMT_GRAY8A:
+    case AV_PIX_FMT_GRAY8A:
         n = avctx->width * 2;
         components=2;
         sample_len=8;
         goto do_read;
-    case PIX_FMT_GRAY16BE:
-    case PIX_FMT_GRAY16LE:
-=======
     case AV_PIX_FMT_GRAY16BE:
     case AV_PIX_FMT_GRAY16LE:
->>>>>>> 716d413c
         n = avctx->width * 2;
         components=1;
         sample_len=16;
@@ -196,27 +183,6 @@
             }
         }
         break;
-<<<<<<< HEAD
-=======
-    case AV_PIX_FMT_RGB32:
-        ptr      = p->data[0];
-        linesize = p->linesize[0];
-        if (s->bytestream + avctx->width * avctx->height * 4 > s->bytestream_end)
-            return -1;
-        for (i = 0; i < avctx->height; i++) {
-            int j, r, g, b, a;
-
-            for (j = 0; j < avctx->width; j++) {
-                r = *s->bytestream++;
-                g = *s->bytestream++;
-                b = *s->bytestream++;
-                a = *s->bytestream++;
-                ((uint32_t *)ptr)[j] = (a << 24) | (r << 16) | (g << 8) | b;
-            }
-            ptr += linesize;
-        }
-        break;
->>>>>>> 716d413c
     }
     *picture   = s->picture;
     *data_size = sizeof(AVPicture);
