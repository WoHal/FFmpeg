--- conflicted
+++ resolved
@@ -27,11 +27,6 @@
 #define  OPJ_STATIC
 #include <openjpeg.h>
 
-<<<<<<< HEAD
-#include "libavutil/imgutils.h"
-#include "libavutil/pixfmt.h"
-=======
->>>>>>> 44dc9c6a
 #include "libavutil/intreadwrite.h"
 #include "libavutil/imgutils.h"
 #include "libavutil/pixfmt.h"
@@ -44,7 +39,6 @@
 
 // pix_fmts with lower bpp have to be listed before
 // similar pix_fmts with higher bpp.
-<<<<<<< HEAD
 #define RGB_PIXEL_FORMATS   PIX_FMT_RGB24,PIX_FMT_RGBA,PIX_FMT_RGB48,PIX_FMT_RGBA64
 #define GRAY_PIXEL_FORMATS  PIX_FMT_GRAY8,PIX_FMT_GRAY8A,PIX_FMT_GRAY16
 #define YUV_PIXEL_FORMATS   PIX_FMT_YUV410P,PIX_FMT_YUV411P,PIX_FMT_YUVA420P, \
@@ -60,31 +54,6 @@
 static const enum PixelFormat libopenjpeg_gray_pix_fmts[] = {GRAY_PIXEL_FORMATS};
 static const enum PixelFormat libopenjpeg_yuv_pix_fmts[]  = {YUV_PIXEL_FORMATS};
 static const enum PixelFormat libopenjpeg_all_pix_fmts[]  = {RGB_PIXEL_FORMATS,GRAY_PIXEL_FORMATS,YUV_PIXEL_FORMATS};
-=======
-#define RGB_PIXEL_FORMATS  PIX_FMT_RGB24, PIX_FMT_RGBA,  \
-                           PIX_FMT_RGB48
-
-#define GRAY_PIXEL_FORMATS PIX_FMT_GRAY8, PIX_FMT_Y400A, \
-                           PIX_FMT_GRAY16
-
-#define YUV_PIXEL_FORMATS  PIX_FMT_YUV410P,   PIX_FMT_YUV411P,   \
-                           PIX_FMT_YUVA420P, \
-                           PIX_FMT_YUV420P,   PIX_FMT_YUV422P,   \
-                           PIX_FMT_YUV440P,   PIX_FMT_YUV444P,   \
-                           PIX_FMT_YUV420P9,  PIX_FMT_YUV422P9,  \
-                           PIX_FMT_YUV444P9, \
-                           PIX_FMT_YUV420P10, PIX_FMT_YUV422P10, \
-                           PIX_FMT_YUV444P10, \
-                           PIX_FMT_YUV420P16, PIX_FMT_YUV422P16, \
-                           PIX_FMT_YUV444P16
-
-static const enum PixelFormat rgb_pix_fmts[]  = {RGB_PIXEL_FORMATS};
-static const enum PixelFormat gray_pix_fmts[] = {GRAY_PIXEL_FORMATS};
-static const enum PixelFormat yuv_pix_fmts[]  = {YUV_PIXEL_FORMATS};
-static const enum PixelFormat any_pix_fmts[]  = {RGB_PIXEL_FORMATS,
-                                                 GRAY_PIXEL_FORMATS,
-                                                 YUV_PIXEL_FORMATS};
->>>>>>> 44dc9c6a
 
 typedef struct {
     AVClass *class;
@@ -93,7 +62,6 @@
     int lowqual;
 } LibOpenJPEGContext;
 
-<<<<<<< HEAD
 static inline int libopenjpeg_matches_pix_fmt(const opj_image_t *image, enum PixelFormat pix_fmt)
 {
     AVPixFmtDescriptor descriptor = av_pix_fmt_descriptors[pix_fmt];
@@ -228,160 +196,6 @@
         comp_data = image->comps[index].data;
         for (y = 0; y < image->comps[index].h; y++) {
             img_ptr = (uint16_t*) (picture->data[index] + y * picture->linesize[index]);
-=======
-static int libopenjpeg_matches_pix_fmt(const opj_image_t *img,
-                                       enum PixelFormat pix_fmt)
-{
-    AVPixFmtDescriptor des = av_pix_fmt_descriptors[pix_fmt];
-    int match = 1;
-
-    if (des.nb_components != img->numcomps) {
-        return 0;
-    }
-
-    switch (des.nb_components) {
-    case 4:
-        match = match &&
-            des.comp[3].depth_minus1 + 1 >= img->comps[3].prec &&
-            1 == img->comps[3].dx &&
-            1 == img->comps[3].dy;
-    case 3:
-        match = match &&
-            des.comp[2].depth_minus1 + 1 >= img->comps[2].prec &&
-            1 << des.log2_chroma_w == img->comps[2].dx &&
-            1 << des.log2_chroma_h == img->comps[2].dy;
-    case 2:
-        match = match &&
-            des.comp[1].depth_minus1 + 1 >= img->comps[1].prec &&
-            1 << des.log2_chroma_w == img->comps[1].dx &&
-            1 << des.log2_chroma_h == img->comps[1].dy;
-    case 1:
-        match = match &&
-            des.comp[0].depth_minus1 + 1 >= img->comps[0].prec &&
-            1 == img->comps[0].dx &&
-            1 == img->comps[0].dy;
-    default:
-        break;
-    }
-
-    return match;
-}
-
-static enum PixelFormat libopenjpeg_guess_pix_fmt(const opj_image_t *image)
-{
-    int index;
-    const enum PixelFormat *possible_fmts = NULL;
-    int possible_fmts_nb = 0;
-
-    switch (image->color_space) {
-    case CLRSPC_SRGB:
-        possible_fmts = rgb_pix_fmts;
-        possible_fmts_nb = FF_ARRAY_ELEMS(rgb_pix_fmts);
-        break;
-    case CLRSPC_GRAY:
-        possible_fmts = gray_pix_fmts;
-        possible_fmts_nb = FF_ARRAY_ELEMS(gray_pix_fmts);
-        break;
-    case CLRSPC_SYCC:
-        possible_fmts = yuv_pix_fmts;
-        possible_fmts_nb = FF_ARRAY_ELEMS(yuv_pix_fmts);
-        break;
-    default:
-        possible_fmts = any_pix_fmts;
-        possible_fmts_nb = FF_ARRAY_ELEMS(any_pix_fmts);
-        break;
-    }
-
-    for (index = 0; index < possible_fmts_nb; ++index) {
-        if (libopenjpeg_matches_pix_fmt(image, possible_fmts[index])) {
-            return possible_fmts[index];
-        }
-    }
-
-    return PIX_FMT_NONE;
-}
-
-static inline int libopenjpeg_ispacked(enum PixelFormat pix_fmt)
-{
-    int i, component_plane;
-
-    if (pix_fmt == PIX_FMT_GRAY16)
-        return 0;
-
-    component_plane = av_pix_fmt_descriptors[pix_fmt].comp[0].plane;
-    for (i = 1; i < av_pix_fmt_descriptors[pix_fmt].nb_components; i++) {
-        if (component_plane != av_pix_fmt_descriptors[pix_fmt].comp[i].plane)
-            return 0;
-    }
-    return 1;
-}
-
-static void libopenjpeg_copy_to_packed8(AVFrame *picture, opj_image_t *image)
-{
-    uint8_t *img_ptr;
-    int index, x, y, c;
-
-    for (y = 0; y < picture->height; y++) {
-        index = y*picture->width;
-        img_ptr = picture->data[0] + y*picture->linesize[0];
-        for (x = 0; x < picture->width; x++, index++) {
-            for (c = 0; c < image->numcomps; c++) {
-                *img_ptr++ = image->comps[c].data[index];
-            }
-        }
-    }
-}
-
-static void libopenjpeg_copy_to_packed16(AVFrame *picture, opj_image_t *image)
-{
-    uint16_t *img_ptr;
-    int index, x, y, c;
-    int adjust[4];
-
-    for (x = 0; x < image->numcomps; x++)
-        adjust[x] = FFMAX(FFMIN(16 - image->comps[x].prec, 8), 0);
-
-    for (y = 0; y < picture->height; y++) {
-        index = y*picture->width;
-        img_ptr = (uint16_t*) (picture->data[0] + y*picture->linesize[0]);
-        for (x = 0; x < picture->width; x++, index++) {
-            for (c = 0; c < image->numcomps; c++) {
-                *img_ptr++ = image->comps[c].data[index] << adjust[c];
-            }
-        }
-    }
-}
-
-static void libopenjpeg_copyto8(AVFrame *picture, opj_image_t *image)
-{
-    int *comp_data;
-    uint8_t *img_ptr;
-    int index, x, y;
-
-    for (index = 0; index < image->numcomps; index++) {
-        comp_data = image->comps[index].data;
-        for (y = 0; y < image->comps[index].h; y++) {
-            img_ptr = picture->data[index] + y * picture->linesize[index];
-            for (x = 0; x < image->comps[index].w; x++) {
-                *img_ptr = (uint8_t) *comp_data;
-                img_ptr++;
-                comp_data++;
-            }
-        }
-    }
-}
-
-static void libopenjpeg_copyto16(AVFrame *p, opj_image_t *image)
-{
-    int *comp_data;
-    uint16_t *img_ptr;
-    int index, x, y;
-
-    for (index = 0; index < image->numcomps; index++) {
-        comp_data = image->comps[index].data;
-        for (y = 0; y < image->comps[index].h; y++) {
-            img_ptr = (uint16_t*) (p->data[index] + y * p->linesize[index]);
->>>>>>> 44dc9c6a
             for (x = 0; x < image->comps[index].w; x++) {
                 *img_ptr = *comp_data;
                 img_ptr++;
@@ -479,20 +293,6 @@
 
     avcodec_set_dimensions(avctx, width, height);
 
-<<<<<<< HEAD
-    if (avctx->pix_fmt != PIX_FMT_NONE) {
-        if (!libopenjpeg_matches_pix_fmt(image, avctx->pix_fmt)) {
-            avctx->pix_fmt = PIX_FMT_NONE;
-        }
-    }
-
-    if (avctx->pix_fmt == PIX_FMT_NONE) {
-        avctx->pix_fmt = libopenjpeg_guess_pix_fmt(image);
-    }
-
-    if (avctx->pix_fmt == PIX_FMT_NONE) {
-        av_log(avctx, AV_LOG_ERROR, "Unable to determine pixel format\n");
-=======
     if (avctx->pix_fmt != PIX_FMT_NONE)
         if (!libopenjpeg_matches_pix_fmt(image, avctx->pix_fmt))
             avctx->pix_fmt = PIX_FMT_NONE;
@@ -502,14 +302,8 @@
 
     if (avctx->pix_fmt == PIX_FMT_NONE) {
         av_log(avctx, AV_LOG_ERROR, "Unable to determine pixel format\n");
-        ret = AVERROR_INVALIDDATA;
->>>>>>> 44dc9c6a
-        goto done;
-    }
-    for (i = 0; i < image->numcomps; i++)
-        if (image->comps[i].prec > avctx->bits_per_raw_sample)
-            avctx->bits_per_raw_sample = image->comps[i].prec;
-
+        goto done;
+    }
     for (i = 0; i < image->numcomps; i++)
         if (image->comps[i].prec > avctx->bits_per_raw_sample)
             avctx->bits_per_raw_sample = image->comps[i].prec;
@@ -534,29 +328,16 @@
     }
 
     opj_image_destroy(image);
-<<<<<<< HEAD
-    // Decode the codestream.
-=======
     // Decode the codestream
->>>>>>> 44dc9c6a
     image = opj_decode_with_info(dec, stream, NULL);
     opj_cio_close(stream);
+
     if (!image) {
         av_log(avctx, AV_LOG_ERROR, "Error decoding codestream.\n");
         goto done;
     }
 
-<<<<<<< HEAD
     pixel_size = av_pix_fmt_descriptors[avctx->pix_fmt].comp[0].step_minus1 + 1;
-=======
-    if (!image) {
-        av_log(avctx, AV_LOG_ERROR, "Error decoding codestream.\n");
-        goto done;
-    }
-
-    pixel_size =
-        av_pix_fmt_descriptors[avctx->pix_fmt].comp[0].step_minus1 + 1;
->>>>>>> 44dc9c6a
     ispacked = libopenjpeg_ispacked(avctx->pix_fmt);
 
     switch (pixel_size) {
@@ -565,7 +346,6 @@
             libopenjpeg_copy_to_packed8(picture, image);
         } else {
             libopenjpeg_copyto8(picture, image);
-<<<<<<< HEAD
         }
         break;
     case 2:
@@ -575,17 +355,6 @@
             libopenjpeg_copyto16(picture, image);
         }
         break;
-=======
-        }
-        break;
-    case 2:
-        if (ispacked) {
-            libopenjpeg_copy_to_packed8(picture, image);
-        } else {
-            libopenjpeg_copyto16(picture, image);
-        }
-        break;
->>>>>>> 44dc9c6a
     case 3:
     case 4:
         if (ispacked) {
