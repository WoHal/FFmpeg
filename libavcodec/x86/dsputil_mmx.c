/*
 * MMX optimized DSP utils
 * Copyright (c) 2000, 2001 Fabrice Bellard
 * Copyright (c) 2002-2004 Michael Niedermayer <michaelni@gmx.at>
 *
 * This file is part of FFmpeg.
 *
 * FFmpeg is free software; you can redistribute it and/or
 * modify it under the terms of the GNU Lesser General Public
 * License as published by the Free Software Foundation; either
 * version 2.1 of the License, or (at your option) any later version.
 *
 * FFmpeg is distributed in the hope that it will be useful,
 * but WITHOUT ANY WARRANTY; without even the implied warranty of
 * MERCHANTABILITY or FITNESS FOR A PARTICULAR PURPOSE.  See the GNU
 * Lesser General Public License for more details.
 *
 * You should have received a copy of the GNU Lesser General Public
 * License along with FFmpeg; if not, write to the Free Software
 * Foundation, Inc., 51 Franklin Street, Fifth Floor, Boston, MA 02110-1301 USA
 *
 * MMX optimization by Nick Kurshev <nickols_k@mail.ru>
 */

#include "libavutil/cpu.h"
#include "libavutil/x86/asm.h"
#include "libavcodec/dsputil.h"
#include "libavcodec/h264dsp.h"
#include "libavcodec/mpegvideo.h"
#include "libavcodec/simple_idct.h"
#include "dsputil_mmx.h"
#include "idct_xvid.h"
#include "diracdsp_mmx.h"

//#undef NDEBUG
//#include <assert.h>

/* pixel operations */
DECLARE_ALIGNED(8,  const uint64_t, ff_bone) = 0x0101010101010101ULL;
DECLARE_ALIGNED(8,  const uint64_t, ff_wtwo) = 0x0002000200020002ULL;

DECLARE_ALIGNED(16, const xmm_reg,  ff_pw_1)    = { 0x0001000100010001ULL, 0x0001000100010001ULL };
DECLARE_ALIGNED(16, const xmm_reg,  ff_pw_2)    = { 0x0002000200020002ULL, 0x0002000200020002ULL };
DECLARE_ALIGNED(16, const xmm_reg,  ff_pw_3)    = { 0x0003000300030003ULL, 0x0003000300030003ULL };
DECLARE_ALIGNED(16, const xmm_reg,  ff_pw_4)    = { 0x0004000400040004ULL, 0x0004000400040004ULL };
DECLARE_ALIGNED(16, const xmm_reg,  ff_pw_5)    = { 0x0005000500050005ULL, 0x0005000500050005ULL };
DECLARE_ALIGNED(16, const xmm_reg,  ff_pw_8)    = { 0x0008000800080008ULL, 0x0008000800080008ULL };
DECLARE_ALIGNED(16, const xmm_reg,  ff_pw_9)    = { 0x0009000900090009ULL, 0x0009000900090009ULL };
DECLARE_ALIGNED(8,  const uint64_t, ff_pw_15)   =   0x000F000F000F000FULL;
DECLARE_ALIGNED(16, const xmm_reg,  ff_pw_16)   = { 0x0010001000100010ULL, 0x0010001000100010ULL };
DECLARE_ALIGNED(16, const xmm_reg,  ff_pw_17)   = { 0x0011001100110011ULL, 0x0011001100110011ULL };
DECLARE_ALIGNED(16, const xmm_reg,  ff_pw_18)   = { 0x0012001200120012ULL, 0x0012001200120012ULL };
DECLARE_ALIGNED(8,  const uint64_t, ff_pw_20)   =   0x0014001400140014ULL;
DECLARE_ALIGNED(16, const xmm_reg,  ff_pw_27)   = { 0x001B001B001B001BULL, 0x001B001B001B001BULL };
DECLARE_ALIGNED(16, const xmm_reg,  ff_pw_28)   = { 0x001C001C001C001CULL, 0x001C001C001C001CULL };
DECLARE_ALIGNED(16, const xmm_reg,  ff_pw_32)   = { 0x0020002000200020ULL, 0x0020002000200020ULL };
DECLARE_ALIGNED(8,  const uint64_t, ff_pw_42)   =   0x002A002A002A002AULL;
DECLARE_ALIGNED(8,  const uint64_t, ff_pw_53)   =   0x0035003500350035ULL;
DECLARE_ALIGNED(16, const xmm_reg,  ff_pw_63)   = { 0x003F003F003F003FULL, 0x003F003F003F003FULL };
DECLARE_ALIGNED(16, const xmm_reg,  ff_pw_64)   = { 0x0040004000400040ULL, 0x0040004000400040ULL };
DECLARE_ALIGNED(8,  const uint64_t, ff_pw_96)   =   0x0060006000600060ULL;
DECLARE_ALIGNED(8,  const uint64_t, ff_pw_128)  =   0x0080008000800080ULL;
DECLARE_ALIGNED(8,  const uint64_t, ff_pw_255)  =   0x00ff00ff00ff00ffULL;
DECLARE_ALIGNED(16, const xmm_reg,  ff_pw_512)  = { 0x0200020002000200ULL, 0x0200020002000200ULL };
DECLARE_ALIGNED(16, const xmm_reg,  ff_pw_1019) = { 0x03FB03FB03FB03FBULL, 0x03FB03FB03FB03FBULL };

DECLARE_ALIGNED(16, const xmm_reg,  ff_pb_0)    = { 0x0000000000000000ULL, 0x0000000000000000ULL };
DECLARE_ALIGNED(16, const xmm_reg,  ff_pb_1)    = { 0x0101010101010101ULL, 0x0101010101010101ULL };
DECLARE_ALIGNED(16, const xmm_reg,  ff_pb_3)    = { 0x0303030303030303ULL, 0x0303030303030303ULL };
DECLARE_ALIGNED(16, const xmm_reg,  ff_pb_4)    = { 0x0404040404040404ULL, 0x0404040404040404ULL };
DECLARE_ALIGNED(8,  const uint64_t, ff_pb_7)    =   0x0707070707070707ULL;
DECLARE_ALIGNED(8,  const uint64_t, ff_pb_1F)   =   0x1F1F1F1F1F1F1F1FULL;
DECLARE_ALIGNED(8,  const uint64_t, ff_pb_3F)   =   0x3F3F3F3F3F3F3F3FULL;
DECLARE_ALIGNED(16, const xmm_reg,  ff_pb_80)   = { 0x8080808080808080ULL, 0x8080808080808080ULL };
DECLARE_ALIGNED(8,  const uint64_t, ff_pb_81)   =   0x8181818181818181ULL;
DECLARE_ALIGNED(16, const xmm_reg,  ff_pb_A1)   = { 0xA1A1A1A1A1A1A1A1ULL, 0xA1A1A1A1A1A1A1A1ULL };
DECLARE_ALIGNED(16, const xmm_reg,  ff_pb_F8)   = { 0xF8F8F8F8F8F8F8F8ULL, 0xF8F8F8F8F8F8F8F8ULL };
DECLARE_ALIGNED(8,  const uint64_t, ff_pb_FC)   =   0xFCFCFCFCFCFCFCFCULL;
DECLARE_ALIGNED(16, const xmm_reg,  ff_pb_FE)   = { 0xFEFEFEFEFEFEFEFEULL, 0xFEFEFEFEFEFEFEFEULL };

DECLARE_ALIGNED(16, const double, ff_pd_1)[2] = { 1.0, 1.0 };
DECLARE_ALIGNED(16, const double, ff_pd_2)[2] = { 2.0, 2.0 };

#if HAVE_INLINE_ASM

#define JUMPALIGN()     __asm__ volatile (".p2align 3"::)
#define MOVQ_ZERO(regd) __asm__ volatile ("pxor %%"#regd", %%"#regd ::)

#define MOVQ_BFE(regd)                                  \
    __asm__ volatile (                                  \
        "pcmpeqd %%"#regd", %%"#regd"   \n\t"           \
        "paddb   %%"#regd", %%"#regd"   \n\t" ::)

#ifndef PIC
#define MOVQ_BONE(regd) __asm__ volatile ("movq %0, %%"#regd" \n\t" :: "m"(ff_bone))
#define MOVQ_WTWO(regd) __asm__ volatile ("movq %0, %%"#regd" \n\t" :: "m"(ff_wtwo))
#else
// for shared library it's better to use this way for accessing constants
// pcmpeqd -> -1
#define MOVQ_BONE(regd)                                 \
    __asm__ volatile (                                  \
        "pcmpeqd  %%"#regd", %%"#regd"  \n\t"           \
        "psrlw          $15, %%"#regd"  \n\t"           \
        "packuswb %%"#regd", %%"#regd"  \n\t" ::)

#define MOVQ_WTWO(regd)                                 \
    __asm__ volatile (                                  \
        "pcmpeqd %%"#regd", %%"#regd"   \n\t"           \
        "psrlw         $15, %%"#regd"   \n\t"           \
        "psllw          $1, %%"#regd"   \n\t"::)

#endif

// using regr as temporary and for the output result
// first argument is unmodifed and second is trashed
// regfe is supposed to contain 0xfefefefefefefefe
#define PAVGB_MMX_NO_RND(rega, regb, regr, regfe)                \
    "movq   "#rega", "#regr"            \n\t"                    \
    "pand   "#regb", "#regr"            \n\t"                    \
    "pxor   "#rega", "#regb"            \n\t"                    \
    "pand  "#regfe", "#regb"            \n\t"                    \
    "psrlq       $1, "#regb"            \n\t"                    \
    "paddb  "#regb", "#regr"            \n\t"

#define PAVGB_MMX(rega, regb, regr, regfe)                       \
    "movq   "#rega", "#regr"            \n\t"                    \
    "por    "#regb", "#regr"            \n\t"                    \
    "pxor   "#rega", "#regb"            \n\t"                    \
    "pand  "#regfe", "#regb"            \n\t"                    \
    "psrlq       $1, "#regb"            \n\t"                    \
    "psubb  "#regb", "#regr"            \n\t"

// mm6 is supposed to contain 0xfefefefefefefefe
#define PAVGBP_MMX_NO_RND(rega, regb, regr,  regc, regd, regp)   \
    "movq  "#rega", "#regr"             \n\t"                    \
    "movq  "#regc", "#regp"             \n\t"                    \
    "pand  "#regb", "#regr"             \n\t"                    \
    "pand  "#regd", "#regp"             \n\t"                    \
    "pxor  "#rega", "#regb"             \n\t"                    \
    "pxor  "#regc", "#regd"             \n\t"                    \
    "pand    %%mm6, "#regb"             \n\t"                    \
    "pand    %%mm6, "#regd"             \n\t"                    \
    "psrlq      $1, "#regb"             \n\t"                    \
    "psrlq      $1, "#regd"             \n\t"                    \
    "paddb "#regb", "#regr"             \n\t"                    \
    "paddb "#regd", "#regp"             \n\t"

#define PAVGBP_MMX(rega, regb, regr, regc, regd, regp)           \
    "movq  "#rega", "#regr"             \n\t"                    \
    "movq  "#regc", "#regp"             \n\t"                    \
    "por   "#regb", "#regr"             \n\t"                    \
    "por   "#regd", "#regp"             \n\t"                    \
    "pxor  "#rega", "#regb"             \n\t"                    \
    "pxor  "#regc", "#regd"             \n\t"                    \
    "pand    %%mm6, "#regb"             \n\t"                    \
    "pand    %%mm6, "#regd"             \n\t"                    \
    "psrlq      $1, "#regd"             \n\t"                    \
    "psrlq      $1, "#regb"             \n\t"                    \
    "psubb "#regb", "#regr"             \n\t"                    \
    "psubb "#regd", "#regp"             \n\t"

/***********************************/
/* MMX no rounding */
#define NO_RND 1
#define DEF(x, y) x ## _no_rnd_ ## y ## _mmx
#define SET_RND  MOVQ_WONE
#define PAVGBP(a, b, c, d, e, f)        PAVGBP_MMX_NO_RND(a, b, c, d, e, f)
#define PAVGB(a, b, c, e)               PAVGB_MMX_NO_RND(a, b, c, e)
#define OP_AVG(a, b, c, e)              PAVGB_MMX(a, b, c, e)

#include "dsputil_rnd_template.c"

#undef DEF
#undef SET_RND
#undef PAVGBP
#undef PAVGB
#undef NO_RND
/***********************************/
/* MMX rounding */

#define DEF(x, y) x ## _ ## y ## _mmx
#define SET_RND  MOVQ_WTWO
#define PAVGBP(a, b, c, d, e, f)        PAVGBP_MMX(a, b, c, d, e, f)
#define PAVGB(a, b, c, e)               PAVGB_MMX(a, b, c, e)

#include "dsputil_rnd_template.c"

#undef DEF
#undef SET_RND
#undef PAVGBP
#undef PAVGB
#undef OP_AVG

/***********************************/
/* 3Dnow specific */

#define DEF(x) x ## _3dnow
#define PAVGB "pavgusb"
#define SKIP_FOR_3DNOW

#include "dsputil_avg_template.c"

#undef DEF
#undef PAVGB
#undef SKIP_FOR_3DNOW

/***********************************/
/* MMXEXT specific */

#define DEF(x) x ## _mmxext

/* Introduced only in MMXEXT set */
#define PAVGB "pavgb"

#include "dsputil_avg_template.c"

#undef DEF
#undef PAVGB

#define put_no_rnd_pixels16_mmx put_pixels16_mmx
#define put_no_rnd_pixels8_mmx put_pixels8_mmx
#define put_pixels16_mmxext put_pixels16_mmx
#define put_pixels8_mmxext put_pixels8_mmx
#define put_pixels4_mmxext put_pixels4_mmx
#define put_no_rnd_pixels16_mmxext put_no_rnd_pixels16_mmx
#define put_no_rnd_pixels8_mmxext put_no_rnd_pixels8_mmx

/***********************************/
/* standard MMX */

void ff_put_pixels_clamped_mmx(const int16_t *block, uint8_t *pixels,
                               int line_size)
{
    const int16_t *p;
    uint8_t *pix;

    /* read the pixels */
    p   = block;
    pix = pixels;
    /* unrolled loop */
    __asm__ volatile (
        "movq      (%3), %%mm0          \n\t"
        "movq     8(%3), %%mm1          \n\t"
        "movq    16(%3), %%mm2          \n\t"
        "movq    24(%3), %%mm3          \n\t"
        "movq    32(%3), %%mm4          \n\t"
        "movq    40(%3), %%mm5          \n\t"
        "movq    48(%3), %%mm6          \n\t"
        "movq    56(%3), %%mm7          \n\t"
        "packuswb %%mm1, %%mm0          \n\t"
        "packuswb %%mm3, %%mm2          \n\t"
        "packuswb %%mm5, %%mm4          \n\t"
        "packuswb %%mm7, %%mm6          \n\t"
        "movq     %%mm0, (%0)           \n\t"
        "movq     %%mm2, (%0, %1)       \n\t"
        "movq     %%mm4, (%0, %1, 2)    \n\t"
        "movq     %%mm6, (%0, %2)       \n\t"
        :: "r"(pix), "r"((x86_reg)line_size), "r"((x86_reg)line_size * 3),
           "r"(p)
        : "memory");
    pix += line_size * 4;
    p   += 32;

    // if here would be an exact copy of the code above
    // compiler would generate some very strange code
    // thus using "r"
    __asm__ volatile (
        "movq       (%3), %%mm0         \n\t"
        "movq      8(%3), %%mm1         \n\t"
        "movq     16(%3), %%mm2         \n\t"
        "movq     24(%3), %%mm3         \n\t"
        "movq     32(%3), %%mm4         \n\t"
        "movq     40(%3), %%mm5         \n\t"
        "movq     48(%3), %%mm6         \n\t"
        "movq     56(%3), %%mm7         \n\t"
        "packuswb  %%mm1, %%mm0         \n\t"
        "packuswb  %%mm3, %%mm2         \n\t"
        "packuswb  %%mm5, %%mm4         \n\t"
        "packuswb  %%mm7, %%mm6         \n\t"
        "movq      %%mm0, (%0)          \n\t"
        "movq      %%mm2, (%0, %1)      \n\t"
        "movq      %%mm4, (%0, %1, 2)   \n\t"
        "movq      %%mm6, (%0, %2)      \n\t"
        :: "r"(pix), "r"((x86_reg)line_size), "r"((x86_reg)line_size * 3), "r"(p)
        : "memory");
}

#define put_signed_pixels_clamped_mmx_half(off)             \
    "movq          "#off"(%2), %%mm1        \n\t"           \
    "movq     16 + "#off"(%2), %%mm2        \n\t"           \
    "movq     32 + "#off"(%2), %%mm3        \n\t"           \
    "movq     48 + "#off"(%2), %%mm4        \n\t"           \
    "packsswb  8 + "#off"(%2), %%mm1        \n\t"           \
    "packsswb 24 + "#off"(%2), %%mm2        \n\t"           \
    "packsswb 40 + "#off"(%2), %%mm3        \n\t"           \
    "packsswb 56 + "#off"(%2), %%mm4        \n\t"           \
    "paddb              %%mm0, %%mm1        \n\t"           \
    "paddb              %%mm0, %%mm2        \n\t"           \
    "paddb              %%mm0, %%mm3        \n\t"           \
    "paddb              %%mm0, %%mm4        \n\t"           \
    "movq               %%mm1, (%0)         \n\t"           \
    "movq               %%mm2, (%0, %3)     \n\t"           \
    "movq               %%mm3, (%0, %3, 2)  \n\t"           \
    "movq               %%mm4, (%0, %1)     \n\t"

void ff_put_signed_pixels_clamped_mmx(const int16_t *block, uint8_t *pixels,
                                      int line_size)
{
    x86_reg line_skip = line_size;
    x86_reg line_skip3;

    __asm__ volatile (
        "movq "MANGLE(ff_pb_80)", %%mm0     \n\t"
        "lea         (%3, %3, 2), %1        \n\t"
        put_signed_pixels_clamped_mmx_half(0)
        "lea         (%0, %3, 4), %0        \n\t"
        put_signed_pixels_clamped_mmx_half(64)
        : "+&r"(pixels), "=&r"(line_skip3)
        : "r"(block), "r"(line_skip)
        : "memory");
}

void ff_add_pixels_clamped_mmx(const int16_t *block, uint8_t *pixels,
                               int line_size)
{
    const int16_t *p;
    uint8_t *pix;
    int i;

    /* read the pixels */
    p   = block;
    pix = pixels;
    MOVQ_ZERO(mm7);
    i = 4;
    do {
        __asm__ volatile (
            "movq        (%2), %%mm0    \n\t"
            "movq       8(%2), %%mm1    \n\t"
            "movq      16(%2), %%mm2    \n\t"
            "movq      24(%2), %%mm3    \n\t"
            "movq          %0, %%mm4    \n\t"
            "movq          %1, %%mm6    \n\t"
            "movq       %%mm4, %%mm5    \n\t"
            "punpcklbw  %%mm7, %%mm4    \n\t"
            "punpckhbw  %%mm7, %%mm5    \n\t"
            "paddsw     %%mm4, %%mm0    \n\t"
            "paddsw     %%mm5, %%mm1    \n\t"
            "movq       %%mm6, %%mm5    \n\t"
            "punpcklbw  %%mm7, %%mm6    \n\t"
            "punpckhbw  %%mm7, %%mm5    \n\t"
            "paddsw     %%mm6, %%mm2    \n\t"
            "paddsw     %%mm5, %%mm3    \n\t"
            "packuswb   %%mm1, %%mm0    \n\t"
            "packuswb   %%mm3, %%mm2    \n\t"
            "movq       %%mm0, %0       \n\t"
            "movq       %%mm2, %1       \n\t"
            : "+m"(*pix), "+m"(*(pix + line_size))
            : "r"(p)
            : "memory");
        pix += line_size * 2;
        p   += 16;
    } while (--i);
}

static void put_pixels8_mmx(uint8_t *block, const uint8_t *pixels,
                            int line_size, int h)
{
    __asm__ volatile (
        "lea   (%3, %3), %%"REG_a"      \n\t"
        ".p2align     3                 \n\t"
        "1:                             \n\t"
        "movq  (%1    ), %%mm0          \n\t"
        "movq  (%1, %3), %%mm1          \n\t"
        "movq     %%mm0, (%2)           \n\t"
        "movq     %%mm1, (%2, %3)       \n\t"
        "add  %%"REG_a", %1             \n\t"
        "add  %%"REG_a", %2             \n\t"
        "movq  (%1    ), %%mm0          \n\t"
        "movq  (%1, %3), %%mm1          \n\t"
        "movq     %%mm0, (%2)           \n\t"
        "movq     %%mm1, (%2, %3)       \n\t"
        "add  %%"REG_a", %1             \n\t"
        "add  %%"REG_a", %2             \n\t"
        "subl        $4, %0             \n\t"
        "jnz         1b                 \n\t"
        : "+g"(h), "+r"(pixels),  "+r"(block)
        : "r"((x86_reg)line_size)
        : "%"REG_a, "memory"
        );
}

static void put_pixels16_mmx(uint8_t *block, const uint8_t *pixels,
                             int line_size, int h)
{
    __asm__ volatile (
        "lea   (%3, %3), %%"REG_a"      \n\t"
        ".p2align     3                 \n\t"
        "1:                             \n\t"
        "movq  (%1    ), %%mm0          \n\t"
        "movq 8(%1    ), %%mm4          \n\t"
        "movq  (%1, %3), %%mm1          \n\t"
        "movq 8(%1, %3), %%mm5          \n\t"
        "movq     %%mm0,  (%2)          \n\t"
        "movq     %%mm4, 8(%2)          \n\t"
        "movq     %%mm1,  (%2, %3)      \n\t"
        "movq     %%mm5, 8(%2, %3)      \n\t"
        "add  %%"REG_a", %1             \n\t"
        "add  %%"REG_a", %2             \n\t"
        "movq  (%1    ), %%mm0          \n\t"
        "movq 8(%1    ), %%mm4          \n\t"
        "movq  (%1, %3), %%mm1          \n\t"
        "movq 8(%1, %3), %%mm5          \n\t"
        "movq     %%mm0,  (%2)          \n\t"
        "movq     %%mm4, 8(%2)          \n\t"
        "movq     %%mm1,  (%2, %3)      \n\t"
        "movq     %%mm5, 8(%2, %3)      \n\t"
        "add  %%"REG_a", %1             \n\t"
        "add  %%"REG_a", %2             \n\t"
        "subl        $4, %0             \n\t"
        "jnz         1b                 \n\t"
        : "+g"(h), "+r"(pixels),  "+r"(block)
        : "r"((x86_reg)line_size)
        : "%"REG_a, "memory"
        );
}

#define CLEAR_BLOCKS(name, n)                           \
static void name(int16_t *blocks)                       \
{                                                       \
    __asm__ volatile (                                  \
        "pxor %%mm7, %%mm7              \n\t"           \
        "mov     %1,        %%"REG_a"   \n\t"           \
        "1:                             \n\t"           \
        "movq %%mm7,   (%0, %%"REG_a")  \n\t"           \
        "movq %%mm7,  8(%0, %%"REG_a")  \n\t"           \
        "movq %%mm7, 16(%0, %%"REG_a")  \n\t"           \
        "movq %%mm7, 24(%0, %%"REG_a")  \n\t"           \
        "add    $32, %%"REG_a"          \n\t"           \
        "js      1b                     \n\t"           \
        :: "r"(((uint8_t *)blocks) + 128 * n),          \
           "i"(-128 * n)                                \
        : "%"REG_a                                      \
        );                                              \
}
CLEAR_BLOCKS(clear_blocks_mmx, 6)
CLEAR_BLOCKS(clear_block_mmx, 1)

static void clear_block_sse(int16_t *block)
{
    __asm__ volatile (
        "xorps  %%xmm0, %%xmm0          \n"
        "movaps %%xmm0,    (%0)         \n"
        "movaps %%xmm0,  16(%0)         \n"
        "movaps %%xmm0,  32(%0)         \n"
        "movaps %%xmm0,  48(%0)         \n"
        "movaps %%xmm0,  64(%0)         \n"
        "movaps %%xmm0,  80(%0)         \n"
        "movaps %%xmm0,  96(%0)         \n"
        "movaps %%xmm0, 112(%0)         \n"
        :: "r"(block)
        : "memory"
    );
}

static void clear_blocks_sse(int16_t *blocks)
{
    __asm__ volatile (
        "xorps  %%xmm0, %%xmm0              \n"
        "mov        %1,         %%"REG_a"   \n"
        "1:                                 \n"
        "movaps %%xmm0,    (%0, %%"REG_a")  \n"
        "movaps %%xmm0,  16(%0, %%"REG_a")  \n"
        "movaps %%xmm0,  32(%0, %%"REG_a")  \n"
        "movaps %%xmm0,  48(%0, %%"REG_a")  \n"
        "movaps %%xmm0,  64(%0, %%"REG_a")  \n"
        "movaps %%xmm0,  80(%0, %%"REG_a")  \n"
        "movaps %%xmm0,  96(%0, %%"REG_a")  \n"
        "movaps %%xmm0, 112(%0, %%"REG_a")  \n"
        "add      $128,         %%"REG_a"   \n"
        "js         1b                      \n"
        :: "r"(((uint8_t *)blocks) + 128 * 6),
           "i"(-128 * 6)
        : "%"REG_a
    );
}

static void add_bytes_mmx(uint8_t *dst, uint8_t *src, int w)
{
    x86_reg i = 0;
    __asm__ volatile (
        "jmp          2f                \n\t"
        "1:                             \n\t"
        "movq   (%1, %0), %%mm0         \n\t"
        "movq   (%2, %0), %%mm1         \n\t"
        "paddb     %%mm0, %%mm1         \n\t"
        "movq      %%mm1, (%2, %0)      \n\t"
        "movq  8(%1, %0), %%mm0         \n\t"
        "movq  8(%2, %0), %%mm1         \n\t"
        "paddb     %%mm0, %%mm1         \n\t"
        "movq      %%mm1, 8(%2, %0)     \n\t"
        "add         $16, %0            \n\t"
        "2:                             \n\t"
        "cmp          %3, %0            \n\t"
        "js           1b                \n\t"
        : "+r"(i)
        : "r"(src), "r"(dst), "r"((x86_reg)w - 15)
    );
    for ( ; i < w; i++)
        dst[i + 0] += src[i + 0];
}

#if HAVE_7REGS
static void add_hfyu_median_prediction_cmov(uint8_t *dst, const uint8_t *top,
                                            const uint8_t *diff, int w,
                                            int *left, int *left_top)
{
    x86_reg w2 = -w;
    x86_reg x;
    int l  = *left     & 0xff;
    int tl = *left_top & 0xff;
    int t;
    __asm__ volatile (
        "mov          %7, %3            \n"
        "1:                             \n"
        "movzbl (%3, %4), %2            \n"
        "mov          %2, %k3           \n"
        "sub         %b1, %b3           \n"
        "add         %b0, %b3           \n"
        "mov          %2, %1            \n"
        "cmp          %0, %2            \n"
        "cmovg        %0, %2            \n"
        "cmovg        %1, %0            \n"
        "cmp         %k3, %0            \n"
        "cmovg       %k3, %0            \n"
        "mov          %7, %3            \n"
        "cmp          %2, %0            \n"
        "cmovl        %2, %0            \n"
        "add    (%6, %4), %b0           \n"
        "mov         %b0, (%5, %4)      \n"
        "inc          %4                \n"
        "jl           1b                \n"
        : "+&q"(l), "+&q"(tl), "=&r"(t), "=&q"(x), "+&r"(w2)
        : "r"(dst + w), "r"(diff + w), "rm"(top + w)
    );
    *left     = l;
    *left_top = tl;
}
#endif

static inline void transpose4x4(uint8_t *dst, uint8_t *src, x86_reg dst_stride, x86_reg src_stride){
    __asm__ volatile( //FIXME could save 1 instruction if done as 8x4 ...
        "movd  (%1), %%mm0              \n\t"
        "add   %3, %1                   \n\t"
        "movd  (%1), %%mm1              \n\t"
        "movd  (%1,%3,1), %%mm2         \n\t"
        "movd  (%1,%3,2), %%mm3         \n\t"
        "punpcklbw %%mm1, %%mm0         \n\t"
        "punpcklbw %%mm3, %%mm2         \n\t"
        "movq %%mm0, %%mm1              \n\t"
        "punpcklwd %%mm2, %%mm0         \n\t"
        "punpckhwd %%mm2, %%mm1         \n\t"
        "movd  %%mm0, (%0)              \n\t"
        "add   %2, %0                   \n\t"
        "punpckhdq %%mm0, %%mm0         \n\t"
        "movd  %%mm0, (%0)              \n\t"
        "movd  %%mm1, (%0,%2,1)         \n\t"
        "punpckhdq %%mm1, %%mm1         \n\t"
        "movd  %%mm1, (%0,%2,2)         \n\t"

        :  "+&r" (dst),
           "+&r" (src)
        :  "r" (dst_stride),
           "r" (src_stride)
        :  "memory"
    );
}

#define H263_LOOP_FILTER                        \
    "pxor      %%mm7, %%mm7             \n\t"   \
    "movq         %0, %%mm0             \n\t"   \
    "movq         %0, %%mm1             \n\t"   \
    "movq         %3, %%mm2             \n\t"   \
    "movq         %3, %%mm3             \n\t"   \
    "punpcklbw %%mm7, %%mm0             \n\t"   \
    "punpckhbw %%mm7, %%mm1             \n\t"   \
    "punpcklbw %%mm7, %%mm2             \n\t"   \
    "punpckhbw %%mm7, %%mm3             \n\t"   \
    "psubw     %%mm2, %%mm0             \n\t"   \
    "psubw     %%mm3, %%mm1             \n\t"   \
    "movq         %1, %%mm2             \n\t"   \
    "movq         %1, %%mm3             \n\t"   \
    "movq         %2, %%mm4             \n\t"   \
    "movq         %2, %%mm5             \n\t"   \
    "punpcklbw %%mm7, %%mm2             \n\t"   \
    "punpckhbw %%mm7, %%mm3             \n\t"   \
    "punpcklbw %%mm7, %%mm4             \n\t"   \
    "punpckhbw %%mm7, %%mm5             \n\t"   \
    "psubw     %%mm2, %%mm4             \n\t"   \
    "psubw     %%mm3, %%mm5             \n\t"   \
    "psllw        $2, %%mm4             \n\t"   \
    "psllw        $2, %%mm5             \n\t"   \
    "paddw     %%mm0, %%mm4             \n\t"   \
    "paddw     %%mm1, %%mm5             \n\t"   \
    "pxor      %%mm6, %%mm6             \n\t"   \
    "pcmpgtw   %%mm4, %%mm6             \n\t"   \
    "pcmpgtw   %%mm5, %%mm7             \n\t"   \
    "pxor      %%mm6, %%mm4             \n\t"   \
    "pxor      %%mm7, %%mm5             \n\t"   \
    "psubw     %%mm6, %%mm4             \n\t"   \
    "psubw     %%mm7, %%mm5             \n\t"   \
    "psrlw        $3, %%mm4             \n\t"   \
    "psrlw        $3, %%mm5             \n\t"   \
    "packuswb  %%mm5, %%mm4             \n\t"   \
    "packsswb  %%mm7, %%mm6             \n\t"   \
    "pxor      %%mm7, %%mm7             \n\t"   \
    "movd         %4, %%mm2             \n\t"   \
    "punpcklbw %%mm2, %%mm2             \n\t"   \
    "punpcklbw %%mm2, %%mm2             \n\t"   \
    "punpcklbw %%mm2, %%mm2             \n\t"   \
    "psubusb   %%mm4, %%mm2             \n\t"   \
    "movq      %%mm2, %%mm3             \n\t"   \
    "psubusb   %%mm4, %%mm3             \n\t"   \
    "psubb     %%mm3, %%mm2             \n\t"   \
    "movq         %1, %%mm3             \n\t"   \
    "movq         %2, %%mm4             \n\t"   \
    "pxor      %%mm6, %%mm3             \n\t"   \
    "pxor      %%mm6, %%mm4             \n\t"   \
    "paddusb   %%mm2, %%mm3             \n\t"   \
    "psubusb   %%mm2, %%mm4             \n\t"   \
    "pxor      %%mm6, %%mm3             \n\t"   \
    "pxor      %%mm6, %%mm4             \n\t"   \
    "paddusb   %%mm2, %%mm2             \n\t"   \
    "packsswb  %%mm1, %%mm0             \n\t"   \
    "pcmpgtb   %%mm0, %%mm7             \n\t"   \
    "pxor      %%mm7, %%mm0             \n\t"   \
    "psubb     %%mm7, %%mm0             \n\t"   \
    "movq      %%mm0, %%mm1             \n\t"   \
    "psubusb   %%mm2, %%mm0             \n\t"   \
    "psubb     %%mm0, %%mm1             \n\t"   \
    "pand         %5, %%mm1             \n\t"   \
    "psrlw        $2, %%mm1             \n\t"   \
    "pxor      %%mm7, %%mm1             \n\t"   \
    "psubb     %%mm7, %%mm1             \n\t"   \
    "movq         %0, %%mm5             \n\t"   \
    "movq         %3, %%mm6             \n\t"   \
    "psubb     %%mm1, %%mm5             \n\t"   \
    "paddb     %%mm1, %%mm6             \n\t"

static void h263_v_loop_filter_mmx(uint8_t *src, int stride, int qscale)
{
    if (CONFIG_H263_DECODER || CONFIG_H263_ENCODER) {
        const int strength = ff_h263_loop_filter_strength[qscale];

        __asm__ volatile (
            H263_LOOP_FILTER

            "movq %%mm3, %1             \n\t"
            "movq %%mm4, %2             \n\t"
            "movq %%mm5, %0             \n\t"
            "movq %%mm6, %3             \n\t"
            : "+m"(*(uint64_t*)(src - 2 * stride)),
              "+m"(*(uint64_t*)(src - 1 * stride)),
              "+m"(*(uint64_t*)(src + 0 * stride)),
              "+m"(*(uint64_t*)(src + 1 * stride))
            : "g"(2 * strength), "m"(ff_pb_FC)
            );
    }
}

static void h263_h_loop_filter_mmx(uint8_t *src, int stride, int qscale)
{
    if (CONFIG_H263_DECODER || CONFIG_H263_ENCODER) {
        const int strength = ff_h263_loop_filter_strength[qscale];
        DECLARE_ALIGNED(8, uint64_t, temp)[4];
        uint8_t *btemp = (uint8_t*)temp;

        src -= 2;

        transpose4x4(btemp,     src,              8, stride);
        transpose4x4(btemp + 4, src + 4 * stride, 8, stride);
        __asm__ volatile (
            H263_LOOP_FILTER // 5 3 4 6

            : "+m"(temp[0]),
              "+m"(temp[1]),
              "+m"(temp[2]),
              "+m"(temp[3])
            : "g"(2 * strength), "m"(ff_pb_FC)
            );

        __asm__ volatile (
            "movq      %%mm5, %%mm1         \n\t"
            "movq      %%mm4, %%mm0         \n\t"
            "punpcklbw %%mm3, %%mm5         \n\t"
            "punpcklbw %%mm6, %%mm4         \n\t"
            "punpckhbw %%mm3, %%mm1         \n\t"
            "punpckhbw %%mm6, %%mm0         \n\t"
            "movq      %%mm5, %%mm3         \n\t"
            "movq      %%mm1, %%mm6         \n\t"
            "punpcklwd %%mm4, %%mm5         \n\t"
            "punpcklwd %%mm0, %%mm1         \n\t"
            "punpckhwd %%mm4, %%mm3         \n\t"
            "punpckhwd %%mm0, %%mm6         \n\t"
            "movd      %%mm5, (%0)          \n\t"
            "punpckhdq %%mm5, %%mm5         \n\t"
            "movd      %%mm5, (%0, %2)      \n\t"
            "movd      %%mm3, (%0, %2, 2)   \n\t"
            "punpckhdq %%mm3, %%mm3         \n\t"
            "movd      %%mm3, (%0, %3)      \n\t"
            "movd      %%mm1, (%1)          \n\t"
            "punpckhdq %%mm1, %%mm1         \n\t"
            "movd      %%mm1, (%1, %2)      \n\t"
            "movd      %%mm6, (%1, %2, 2)   \n\t"
            "punpckhdq %%mm6, %%mm6         \n\t"
            "movd      %%mm6, (%1, %3)      \n\t"
            :: "r"(src),
               "r"(src + 4 * stride),
               "r"((x86_reg)stride),
               "r"((x86_reg)(3 * stride))
            );
    }
}

/* Draw the edges of width 'w' of an image of size width, height
 * this MMX version can only handle w == 8 || w == 16. */
static void draw_edges_mmx(uint8_t *buf, int wrap, int width, int height,
                           int w, int h, int sides)
{
    uint8_t *ptr, *last_line;
    int i;

    last_line = buf + (height - 1) * wrap;
    /* left and right */
    ptr = buf;
    if (w == 8) {
        __asm__ volatile (
            "1:                             \n\t"
            "movd            (%0), %%mm0    \n\t"
            "punpcklbw      %%mm0, %%mm0    \n\t"
            "punpcklwd      %%mm0, %%mm0    \n\t"
            "punpckldq      %%mm0, %%mm0    \n\t"
            "movq           %%mm0, -8(%0)   \n\t"
            "movq      -8(%0, %2), %%mm1    \n\t"
            "punpckhbw      %%mm1, %%mm1    \n\t"
            "punpckhwd      %%mm1, %%mm1    \n\t"
            "punpckhdq      %%mm1, %%mm1    \n\t"
            "movq           %%mm1, (%0, %2) \n\t"
            "add               %1, %0       \n\t"
            "cmp               %3, %0       \n\t"
            "jb                1b           \n\t"
            : "+r"(ptr)
            : "r"((x86_reg)wrap), "r"((x86_reg)width), "r"(ptr + wrap * height)
            );
    } else if(w==16){
        __asm__ volatile (
            "1:                                 \n\t"
            "movd            (%0), %%mm0        \n\t"
            "punpcklbw      %%mm0, %%mm0        \n\t"
            "punpcklwd      %%mm0, %%mm0        \n\t"
            "punpckldq      %%mm0, %%mm0        \n\t"
            "movq           %%mm0, -8(%0)       \n\t"
            "movq           %%mm0, -16(%0)      \n\t"
            "movq      -8(%0, %2), %%mm1        \n\t"
            "punpckhbw      %%mm1, %%mm1        \n\t"
            "punpckhwd      %%mm1, %%mm1        \n\t"
            "punpckhdq      %%mm1, %%mm1        \n\t"
            "movq           %%mm1,  (%0, %2)    \n\t"
            "movq           %%mm1, 8(%0, %2)    \n\t"
            "add               %1, %0           \n\t"
            "cmp               %3, %0           \n\t"
            "jb                1b               \n\t"
            : "+r"(ptr)
            : "r"((x86_reg)wrap), "r"((x86_reg)width), "r"(ptr + wrap * height)
            );
    } else {
        av_assert1(w == 4);
        __asm__ volatile (
            "1:                             \n\t"
            "movd            (%0), %%mm0    \n\t"
            "punpcklbw      %%mm0, %%mm0    \n\t"
            "punpcklwd      %%mm0, %%mm0    \n\t"
            "movd           %%mm0, -4(%0)   \n\t"
            "movd      -4(%0, %2), %%mm1    \n\t"
            "punpcklbw      %%mm1, %%mm1    \n\t"
            "punpckhwd      %%mm1, %%mm1    \n\t"
            "punpckhdq      %%mm1, %%mm1    \n\t"
            "movd           %%mm1, (%0, %2) \n\t"
            "add               %1, %0       \n\t"
            "cmp               %3, %0       \n\t"
            "jb                1b           \n\t"
            : "+r"(ptr)
            : "r"((x86_reg)wrap), "r"((x86_reg)width), "r"(ptr + wrap * height)
            );
    }

    /* top and bottom (and hopefully also the corners) */
    if (sides & EDGE_TOP) {
        for (i = 0; i < h; i += 4) {
            ptr = buf - (i + 1) * wrap - w;
            __asm__ volatile (
                "1:                             \n\t"
                "movq (%1, %0), %%mm0           \n\t"
                "movq    %%mm0, (%0)            \n\t"
                "movq    %%mm0, (%0, %2)        \n\t"
                "movq    %%mm0, (%0, %2, 2)     \n\t"
                "movq    %%mm0, (%0, %3)        \n\t"
                "add        $8, %0              \n\t"
                "cmp        %4, %0              \n\t"
                "jb         1b                  \n\t"
                : "+r"(ptr)
                : "r"((x86_reg)buf - (x86_reg)ptr - w), "r"((x86_reg) -wrap),
                  "r"((x86_reg) -wrap * 3), "r"(ptr + width + 2 * w)
                );
        }
    }

    if (sides & EDGE_BOTTOM) {
        for (i = 0; i < h; i += 4) {
            ptr = last_line + (i + 1) * wrap - w;
            __asm__ volatile (
                "1:                             \n\t"
                "movq (%1, %0), %%mm0           \n\t"
                "movq    %%mm0, (%0)            \n\t"
                "movq    %%mm0, (%0, %2)        \n\t"
                "movq    %%mm0, (%0, %2, 2)     \n\t"
                "movq    %%mm0, (%0, %3)        \n\t"
                "add        $8, %0              \n\t"
                "cmp        %4, %0              \n\t"
                "jb         1b                  \n\t"
                : "+r"(ptr)
                : "r"((x86_reg)last_line - (x86_reg)ptr - w),
                  "r"((x86_reg)wrap), "r"((x86_reg)wrap * 3),
                  "r"(ptr + width + 2 * w)
                );
        }
    }
}

#define QPEL_V_LOW(m3, m4, m5, m6, pw_20, pw_3, rnd,                      \
                   in0, in1, in2, in7, out, OP)                           \
    "paddw               "#m4", "#m3"   \n\t" /* x1 */                    \
    "movq   "MANGLE(ff_pw_20)", %%mm4   \n\t" /* 20 */                    \
    "pmullw              "#m3", %%mm4   \n\t" /* 20x1 */                  \
    "movq               "#in7", "#m3"   \n\t" /* d */                     \
    "movq               "#in0", %%mm5   \n\t" /* D */                     \
    "paddw               "#m3", %%mm5   \n\t" /* x4 */                    \
    "psubw               %%mm5, %%mm4   \n\t" /* 20x1 - x4 */             \
    "movq               "#in1", %%mm5   \n\t" /* C */                     \
    "movq               "#in2", %%mm6   \n\t" /* B */                     \
    "paddw               "#m6", %%mm5   \n\t" /* x3 */                    \
    "paddw               "#m5", %%mm6   \n\t" /* x2 */                    \
    "paddw               %%mm6, %%mm6   \n\t" /* 2x2 */                   \
    "psubw               %%mm6, %%mm5   \n\t" /* -2x2 + x3 */             \
    "pmullw  "MANGLE(ff_pw_3)", %%mm5   \n\t" /* -6x2 + 3x3 */            \
    "paddw              "#rnd", %%mm4   \n\t" /* x2 */                    \
    "paddw               %%mm4, %%mm5   \n\t" /* 20x1 - 6x2 + 3x3 - x4 */ \
    "psraw                  $5, %%mm5   \n\t"                             \
    "packuswb            %%mm5, %%mm5   \n\t"                             \
    OP(%%mm5, out, %%mm7, d)

#define QPEL_BASE(OPNAME, ROUNDER, RND, OP_MMXEXT)                        \
static void OPNAME ## mpeg4_qpel16_h_lowpass_mmxext(uint8_t *dst,         \
                                                    uint8_t *src,         \
                                                    int dstStride,        \
                                                    int srcStride,        \
                                                    int h)                \
{                                                                         \
    uint64_t temp;                                                        \
                                                                          \
    __asm__ volatile (                                                    \
        "pxor      %%mm7, %%mm7             \n\t"                         \
        "1:                                 \n\t"                         \
        "movq       (%0), %%mm0             \n\t" /* ABCDEFGH */          \
        "movq      %%mm0, %%mm1             \n\t" /* ABCDEFGH */          \
        "movq      %%mm0, %%mm2             \n\t" /* ABCDEFGH */          \
        "punpcklbw %%mm7, %%mm0             \n\t" /* 0A0B0C0D */          \
        "punpckhbw %%mm7, %%mm1             \n\t" /* 0E0F0G0H */          \
        "pshufw    $0x90, %%mm0, %%mm5      \n\t" /* 0A0A0B0C */          \
        "pshufw    $0x41, %%mm0, %%mm6      \n\t" /* 0B0A0A0B */          \
        "movq      %%mm2, %%mm3             \n\t" /* ABCDEFGH */          \
        "movq      %%mm2, %%mm4             \n\t" /* ABCDEFGH */          \
        "psllq        $8, %%mm2             \n\t" /* 0ABCDEFG */          \
        "psllq       $16, %%mm3             \n\t" /* 00ABCDEF */          \
        "psllq       $24, %%mm4             \n\t" /* 000ABCDE */          \
        "punpckhbw %%mm7, %%mm2             \n\t" /* 0D0E0F0G */          \
        "punpckhbw %%mm7, %%mm3             \n\t" /* 0C0D0E0F */          \
        "punpckhbw %%mm7, %%mm4             \n\t" /* 0B0C0D0E */          \
        "paddw     %%mm3, %%mm5             \n\t" /* b */                 \
        "paddw     %%mm2, %%mm6             \n\t" /* c */                 \
        "paddw     %%mm5, %%mm5             \n\t" /* 2b */                \
        "psubw     %%mm5, %%mm6             \n\t" /* c - 2b */            \
        "pshufw    $0x06, %%mm0, %%mm5      \n\t" /* 0C0B0A0A */          \
        "pmullw "MANGLE(ff_pw_3)", %%mm6    \n\t" /* 3c - 6b */           \
        "paddw     %%mm4, %%mm0             \n\t" /* a */                 \
        "paddw     %%mm1, %%mm5             \n\t" /* d */                 \
        "pmullw "MANGLE(ff_pw_20)", %%mm0   \n\t" /* 20a */               \
        "psubw     %%mm5, %%mm0             \n\t" /* 20a - d */           \
        "paddw        %6, %%mm6             \n\t"                         \
        "paddw     %%mm6, %%mm0             \n\t" /* 20a - 6b + 3c - d */ \
        "psraw        $5, %%mm0             \n\t"                         \
        "movq      %%mm0, %5                \n\t"                         \
        /* mm1 = EFGH, mm2 = DEFG, mm3 = CDEF, mm4 = BCDE, mm7 = 0 */     \
                                                                          \
        "movq      5(%0), %%mm0             \n\t" /* FGHIJKLM */          \
        "movq      %%mm0, %%mm5             \n\t" /* FGHIJKLM */          \
        "movq      %%mm0, %%mm6             \n\t" /* FGHIJKLM */          \
        "psrlq        $8, %%mm0             \n\t" /* GHIJKLM0 */          \
        "psrlq       $16, %%mm5             \n\t" /* HIJKLM00 */          \
        "punpcklbw %%mm7, %%mm0             \n\t" /* 0G0H0I0J */          \
        "punpcklbw %%mm7, %%mm5             \n\t" /* 0H0I0J0K */          \
        "paddw     %%mm0, %%mm2             \n\t" /* b */                 \
        "paddw     %%mm5, %%mm3             \n\t" /* c */                 \
        "paddw     %%mm2, %%mm2             \n\t" /* 2b */                \
        "psubw     %%mm2, %%mm3             \n\t" /* c - 2b */            \
        "movq      %%mm6, %%mm2             \n\t" /* FGHIJKLM */          \
        "psrlq       $24, %%mm6             \n\t" /* IJKLM000 */          \
        "punpcklbw %%mm7, %%mm2             \n\t" /* 0F0G0H0I */          \
        "punpcklbw %%mm7, %%mm6             \n\t" /* 0I0J0K0L */          \
        "pmullw "MANGLE(ff_pw_3)", %%mm3    \n\t" /* 3c - 6b */           \
        "paddw     %%mm2, %%mm1             \n\t" /* a */                 \
        "paddw     %%mm6, %%mm4             \n\t" /* d */                 \
        "pmullw "MANGLE(ff_pw_20)", %%mm1   \n\t" /* 20a */               \
        "psubw     %%mm4, %%mm3             \n\t" /* - 6b +3c - d */      \
        "paddw        %6, %%mm1             \n\t"                         \
        "paddw     %%mm1, %%mm3             \n\t" /* 20a - 6b +3c - d */  \
        "psraw        $5, %%mm3             \n\t"                         \
        "movq         %5, %%mm1             \n\t"                         \
        "packuswb  %%mm3, %%mm1             \n\t"                         \
        OP_MMXEXT(%%mm1, (%1), %%mm4, q)                                  \
        /* mm0 = GHIJ, mm2 = FGHI, mm5 = HIJK, mm6 = IJKL, mm7 = 0 */     \
                                                                          \
        "movq      9(%0), %%mm1             \n\t" /* JKLMNOPQ */          \
        "movq      %%mm1, %%mm4             \n\t" /* JKLMNOPQ */          \
        "movq      %%mm1, %%mm3             \n\t" /* JKLMNOPQ */          \
        "psrlq        $8, %%mm1             \n\t" /* KLMNOPQ0 */          \
        "psrlq       $16, %%mm4             \n\t" /* LMNOPQ00 */          \
        "punpcklbw %%mm7, %%mm1             \n\t" /* 0K0L0M0N */          \
        "punpcklbw %%mm7, %%mm4             \n\t" /* 0L0M0N0O */          \
        "paddw     %%mm1, %%mm5             \n\t" /* b */                 \
        "paddw     %%mm4, %%mm0             \n\t" /* c */                 \
        "paddw     %%mm5, %%mm5             \n\t" /* 2b */                \
        "psubw     %%mm5, %%mm0             \n\t" /* c - 2b */            \
        "movq      %%mm3, %%mm5             \n\t" /* JKLMNOPQ */          \
        "psrlq       $24, %%mm3             \n\t" /* MNOPQ000 */          \
        "pmullw "MANGLE(ff_pw_3)", %%mm0    \n\t" /* 3c - 6b */           \
        "punpcklbw %%mm7, %%mm3             \n\t" /* 0M0N0O0P */          \
        "paddw     %%mm3, %%mm2             \n\t" /* d */                 \
        "psubw     %%mm2, %%mm0             \n\t" /* -6b + 3c - d */      \
        "movq      %%mm5, %%mm2             \n\t" /* JKLMNOPQ */          \
        "punpcklbw %%mm7, %%mm2             \n\t" /* 0J0K0L0M */          \
        "punpckhbw %%mm7, %%mm5             \n\t" /* 0N0O0P0Q */          \
        "paddw     %%mm2, %%mm6             \n\t" /* a */                 \
        "pmullw "MANGLE(ff_pw_20)", %%mm6   \n\t" /* 20a */               \
        "paddw        %6, %%mm0             \n\t"                         \
        "paddw     %%mm6, %%mm0             \n\t" /* 20a - 6b + 3c - d */ \
        "psraw        $5, %%mm0             \n\t"                         \
        /* mm1 = KLMN, mm2 = JKLM, mm3 = MNOP, */                         \
        /* mm4 = LMNO, mm5 = NOPQ mm7 = 0 */                              \
                                                                          \
        "paddw    %%mm5, %%mm3              \n\t" /* a */                 \
        "pshufw   $0xF9, %%mm5, %%mm6       \n\t" /* 0O0P0Q0Q */          \
        "paddw    %%mm4, %%mm6              \n\t" /* b */                 \
        "pshufw   $0xBE, %%mm5, %%mm4       \n\t" /* 0P0Q0Q0P */          \
        "pshufw   $0x6F, %%mm5, %%mm5       \n\t" /* 0Q0Q0P0O */          \
        "paddw    %%mm1, %%mm4              \n\t" /* c */                 \
        "paddw    %%mm2, %%mm5              \n\t" /* d */                 \
        "paddw    %%mm6, %%mm6              \n\t" /* 2b */                \
        "psubw    %%mm6, %%mm4              \n\t" /* c - 2b */            \
        "pmullw "MANGLE(ff_pw_20)", %%mm3   \n\t" /* 20a */               \
        "pmullw  "MANGLE(ff_pw_3)", %%mm4   \n\t" /* 3c - 6b */           \
        "psubw    %%mm5, %%mm3              \n\t" /* -6b + 3c - d */      \
        "paddw       %6, %%mm4              \n\t"                         \
        "paddw    %%mm3, %%mm4              \n\t" /* 20a - 6b + 3c - d */ \
        "psraw       $5, %%mm4              \n\t"                         \
        "packuswb %%mm4, %%mm0              \n\t"                         \
        OP_MMXEXT(%%mm0, 8(%1), %%mm4, q)                                 \
                                                                          \
        "add         %3, %0                 \n\t"                         \
        "add         %4, %1                 \n\t"                         \
        "decl        %2                     \n\t"                         \
        "jnz         1b                     \n\t"                         \
        : "+a"(src), "+c"(dst), "+D"(h)                                   \
        : "d"((x86_reg)srcStride), "S"((x86_reg)dstStride),               \
          /* "m"(ff_pw_20), "m"(ff_pw_3), */ "m"(temp), "m"(ROUNDER)      \
        : "memory"                                                        \
        );                                                                \
}                                                                         \
                                                                          \
static void OPNAME ## mpeg4_qpel8_h_lowpass_mmxext(uint8_t *dst,          \
                                                   uint8_t *src,          \
                                                   int dstStride,         \
                                                   int srcStride,         \
                                                   int h)                 \
{                                                                         \
    __asm__ volatile (                                                    \
        "pxor      %%mm7, %%mm7             \n\t"                         \
        "1:                                 \n\t"                         \
        "movq       (%0), %%mm0             \n\t" /* ABCDEFGH */          \
        "movq      %%mm0, %%mm1             \n\t" /* ABCDEFGH */          \
        "movq      %%mm0, %%mm2             \n\t" /* ABCDEFGH */          \
        "punpcklbw %%mm7, %%mm0             \n\t" /* 0A0B0C0D */          \
        "punpckhbw %%mm7, %%mm1             \n\t" /* 0E0F0G0H */          \
        "pshufw    $0x90, %%mm0, %%mm5      \n\t" /* 0A0A0B0C */          \
        "pshufw    $0x41, %%mm0, %%mm6      \n\t" /* 0B0A0A0B */          \
        "movq      %%mm2, %%mm3             \n\t" /* ABCDEFGH */          \
        "movq      %%mm2, %%mm4             \n\t" /* ABCDEFGH */          \
        "psllq        $8, %%mm2             \n\t" /* 0ABCDEFG */          \
        "psllq       $16, %%mm3             \n\t" /* 00ABCDEF */          \
        "psllq       $24, %%mm4             \n\t" /* 000ABCDE */          \
        "punpckhbw %%mm7, %%mm2             \n\t" /* 0D0E0F0G */          \
        "punpckhbw %%mm7, %%mm3             \n\t" /* 0C0D0E0F */          \
        "punpckhbw %%mm7, %%mm4             \n\t" /* 0B0C0D0E */          \
        "paddw     %%mm3, %%mm5             \n\t" /* b */                 \
        "paddw     %%mm2, %%mm6             \n\t" /* c */                 \
        "paddw     %%mm5, %%mm5             \n\t" /* 2b */                \
        "psubw     %%mm5, %%mm6             \n\t" /* c - 2b */            \
        "pshufw    $0x06, %%mm0, %%mm5      \n\t" /* 0C0B0A0A */          \
        "pmullw "MANGLE(ff_pw_3)", %%mm6    \n\t" /* 3c - 6b */           \
        "paddw     %%mm4, %%mm0             \n\t" /* a */                 \
        "paddw     %%mm1, %%mm5             \n\t" /* d */                 \
        "pmullw "MANGLE(ff_pw_20)", %%mm0   \n\t" /* 20a */               \
        "psubw     %%mm5, %%mm0             \n\t" /* 20a - d */           \
        "paddw        %5, %%mm6             \n\t"                         \
        "paddw     %%mm6, %%mm0             \n\t" /* 20a - 6b + 3c - d */ \
        "psraw        $5, %%mm0             \n\t"                         \
        /* mm1 = EFGH, mm2 = DEFG, mm3 = CDEF, mm4 = BCDE, mm7 = 0 */     \
                                                                          \
        "movd      5(%0), %%mm5             \n\t" /* FGHI */              \
        "punpcklbw %%mm7, %%mm5             \n\t" /* 0F0G0H0I */          \
        "pshufw    $0xF9, %%mm5, %%mm6      \n\t" /* 0G0H0I0I */          \
        "paddw     %%mm5, %%mm1             \n\t" /* a */                 \
        "paddw     %%mm6, %%mm2             \n\t" /* b */                 \
        "pshufw    $0xBE, %%mm5, %%mm6      \n\t" /* 0H0I0I0H */          \
        "pshufw    $0x6F, %%mm5, %%mm5      \n\t" /* 0I0I0H0G */          \
        "paddw     %%mm6, %%mm3             \n\t" /* c */                 \
        "paddw     %%mm5, %%mm4             \n\t" /* d */                 \
        "paddw     %%mm2, %%mm2             \n\t" /* 2b */                \
        "psubw     %%mm2, %%mm3             \n\t" /* c - 2b */            \
        "pmullw "MANGLE(ff_pw_20)", %%mm1   \n\t" /* 20a */               \
        "pmullw  "MANGLE(ff_pw_3)", %%mm3   \n\t" /* 3c - 6b */           \
        "psubw     %%mm4, %%mm3             \n\t" /* -6b + 3c - d */      \
        "paddw        %5, %%mm1             \n\t"                         \
        "paddw     %%mm1, %%mm3             \n\t" /* 20a - 6b + 3c - d */ \
        "psraw        $5, %%mm3             \n\t"                         \
        "packuswb  %%mm3, %%mm0             \n\t"                         \
        OP_MMXEXT(%%mm0, (%1), %%mm4, q)                                  \
                                                                          \
        "add          %3, %0                \n\t"                         \
        "add          %4, %1                \n\t"                         \
        "decl         %2                    \n\t"                         \
        "jnz          1b                    \n\t"                         \
        : "+a"(src), "+c"(dst), "+d"(h)                                   \
        : "S"((x86_reg)srcStride), "D"((x86_reg)dstStride),               \
          /* "m"(ff_pw_20), "m"(ff_pw_3), */ "m"(ROUNDER)                 \
        : "memory"                                                        \
        );                                                                \
}

#define QPEL_OP(OPNAME, ROUNDER, RND, OP, MMX)                          \
static void OPNAME ## mpeg4_qpel16_v_lowpass_ ## MMX(uint8_t *dst,      \
                                                     uint8_t *src,      \
                                                     int dstStride,     \
                                                     int srcStride)     \
{                                                                       \
    uint64_t temp[17 * 4];                                              \
    uint64_t *temp_ptr = temp;                                          \
    int count = 17;                                                     \
                                                                        \
    /* FIXME unroll */                                                  \
    __asm__ volatile (                                                  \
        "pxor      %%mm7, %%mm7             \n\t"                       \
        "1:                                 \n\t"                       \
        "movq       (%0), %%mm0             \n\t"                       \
        "movq       (%0), %%mm1             \n\t"                       \
        "movq      8(%0), %%mm2             \n\t"                       \
        "movq      8(%0), %%mm3             \n\t"                       \
        "punpcklbw %%mm7, %%mm0             \n\t"                       \
        "punpckhbw %%mm7, %%mm1             \n\t"                       \
        "punpcklbw %%mm7, %%mm2             \n\t"                       \
        "punpckhbw %%mm7, %%mm3             \n\t"                       \
        "movq      %%mm0, (%1)              \n\t"                       \
        "movq      %%mm1, 17 * 8(%1)        \n\t"                       \
        "movq      %%mm2, 2 * 17 * 8(%1)    \n\t"                       \
        "movq      %%mm3, 3 * 17 * 8(%1)    \n\t"                       \
        "add          $8, %1                \n\t"                       \
        "add          %3, %0                \n\t"                       \
        "decl         %2                    \n\t"                       \
        "jnz          1b                    \n\t"                       \
        : "+r"(src), "+r"(temp_ptr), "+r"(count)                        \
        : "r"((x86_reg)srcStride)                                       \
        : "memory"                                                      \
        );                                                              \
                                                                        \
    temp_ptr = temp;                                                    \
    count    = 4;                                                       \
                                                                        \
    /* FIXME reorder for speed */                                       \
    __asm__ volatile (                                                  \
        /* "pxor  %%mm7, %%mm7            \n\t" */                      \
        "1:                             \n\t"                           \
        "movq    (%0), %%mm0            \n\t"                           \
        "movq   8(%0), %%mm1            \n\t"                           \
        "movq  16(%0), %%mm2            \n\t"                           \
        "movq  24(%0), %%mm3            \n\t"                           \
        QPEL_V_LOW(%%mm0, %%mm1, %%mm2, %%mm3, %5, %6, %5, 16(%0),   8(%0),    (%0),  32(%0), (%1),     OP) \
        QPEL_V_LOW(%%mm1, %%mm2, %%mm3, %%mm0, %5, %6, %5,  8(%0),    (%0),    (%0),  40(%0), (%1, %3), OP) \
        "add       %4, %1               \n\t"                           \
        QPEL_V_LOW(%%mm2, %%mm3, %%mm0, %%mm1, %5, %6, %5,   (%0),    (%0),   8(%0),  48(%0), (%1),     OP) \
                                                                        \
        QPEL_V_LOW(%%mm3, %%mm0, %%mm1, %%mm2, %5, %6, %5,   (%0),   8(%0),  16(%0),  56(%0), (%1, %3), OP) \
        "add       %4, %1               \n\t"                           \
        QPEL_V_LOW(%%mm0, %%mm1, %%mm2, %%mm3, %5, %6, %5,  8(%0),  16(%0),  24(%0),  64(%0), (%1),     OP) \
        QPEL_V_LOW(%%mm1, %%mm2, %%mm3, %%mm0, %5, %6, %5, 16(%0),  24(%0),  32(%0),  72(%0), (%1, %3), OP) \
        "add       %4, %1               \n\t"                           \
        QPEL_V_LOW(%%mm2, %%mm3, %%mm0, %%mm1, %5, %6, %5, 24(%0),  32(%0),  40(%0),  80(%0), (%1),     OP) \
        QPEL_V_LOW(%%mm3, %%mm0, %%mm1, %%mm2, %5, %6, %5, 32(%0),  40(%0),  48(%0),  88(%0), (%1, %3), OP) \
        "add       %4, %1               \n\t"                           \
        QPEL_V_LOW(%%mm0, %%mm1, %%mm2, %%mm3, %5, %6, %5, 40(%0),  48(%0),  56(%0),  96(%0), (%1),     OP) \
        QPEL_V_LOW(%%mm1, %%mm2, %%mm3, %%mm0, %5, %6, %5, 48(%0),  56(%0),  64(%0), 104(%0), (%1, %3), OP) \
        "add       %4, %1               \n\t"                           \
        QPEL_V_LOW(%%mm2, %%mm3, %%mm0, %%mm1, %5, %6, %5, 56(%0),  64(%0),  72(%0), 112(%0), (%1),     OP) \
        QPEL_V_LOW(%%mm3, %%mm0, %%mm1, %%mm2, %5, %6, %5, 64(%0),  72(%0),  80(%0), 120(%0), (%1, %3), OP) \
        "add       %4, %1               \n\t"                           \
        QPEL_V_LOW(%%mm0, %%mm1, %%mm2, %%mm3, %5, %6, %5, 72(%0),  80(%0),  88(%0), 128(%0), (%1),     OP) \
                                                                        \
        QPEL_V_LOW(%%mm1, %%mm2, %%mm3, %%mm0, %5, %6, %5, 80(%0),  88(%0),  96(%0), 128(%0), (%1, %3), OP) \
        "add       %4, %1               \n\t"                           \
        QPEL_V_LOW(%%mm2, %%mm3, %%mm0, %%mm1, %5, %6, %5, 88(%0),  96(%0), 104(%0), 120(%0), (%1),     OP) \
        QPEL_V_LOW(%%mm3, %%mm0, %%mm1, %%mm2, %5, %6, %5, 96(%0), 104(%0), 112(%0), 112(%0), (%1, %3), OP) \
                                                                        \
        "add     $136, %0               \n\t"                           \
        "add       %6, %1               \n\t"                           \
        "decl      %2                   \n\t"                           \
        "jnz       1b                   \n\t"                           \
                                                                        \
        : "+r"(temp_ptr), "+r"(dst), "+g"(count)                        \
        : "r"((x86_reg)dstStride), "r"(2 * (x86_reg)dstStride),         \
          /* "m"(ff_pw_20), "m"(ff_pw_3), */ "m"(ROUNDER),              \
          "g"(4 - 14 * (x86_reg)dstStride)                              \
        : "memory"                                                      \
        );                                                              \
}                                                                       \
                                                                        \
static void OPNAME ## mpeg4_qpel8_v_lowpass_ ## MMX(uint8_t *dst,       \
                                                    uint8_t *src,       \
                                                    int dstStride,      \
                                                    int srcStride)      \
{                                                                       \
    uint64_t temp[9 * 2];                                               \
    uint64_t *temp_ptr = temp;                                          \
    int count = 9;                                                      \
                                                                        \
    /* FIXME unroll */                                                  \
    __asm__ volatile (                                                  \
        "pxor      %%mm7, %%mm7         \n\t"                           \
        "1:                             \n\t"                           \
        "movq       (%0), %%mm0         \n\t"                           \
        "movq       (%0), %%mm1         \n\t"                           \
        "punpcklbw %%mm7, %%mm0         \n\t"                           \
        "punpckhbw %%mm7, %%mm1         \n\t"                           \
        "movq      %%mm0, (%1)          \n\t"                           \
        "movq      %%mm1, 9*8(%1)       \n\t"                           \
        "add          $8, %1            \n\t"                           \
        "add          %3, %0            \n\t"                           \
        "decl         %2                \n\t"                           \
        "jnz          1b                \n\t"                           \
        : "+r"(src), "+r"(temp_ptr), "+r"(count)                        \
        : "r"((x86_reg)srcStride)                                       \
        : "memory"                                                      \
        );                                                              \
                                                                        \
    temp_ptr = temp;                                                    \
    count    = 2;                                                       \
                                                                        \
    /* FIXME reorder for speed */                                       \
    __asm__ volatile (                                                  \
        /* "pxor  %%mm7, %%mm7            \n\t" */                      \
        "1:                             \n\t"                           \
        "movq    (%0), %%mm0            \n\t"                           \
        "movq   8(%0), %%mm1            \n\t"                           \
        "movq  16(%0), %%mm2            \n\t"                           \
        "movq  24(%0), %%mm3            \n\t"                           \
        QPEL_V_LOW(%%mm0, %%mm1, %%mm2, %%mm3, %5, %6, %5, 16(%0),  8(%0),   (%0), 32(%0), (%1), OP)     \
        QPEL_V_LOW(%%mm1, %%mm2, %%mm3, %%mm0, %5, %6, %5,  8(%0),   (%0),   (%0), 40(%0), (%1, %3), OP) \
        "add       %4, %1               \n\t"                           \
        QPEL_V_LOW(%%mm2, %%mm3, %%mm0, %%mm1, %5, %6, %5,   (%0),   (%0),  8(%0), 48(%0), (%1), OP)     \
                                                                        \
        QPEL_V_LOW(%%mm3, %%mm0, %%mm1, %%mm2, %5, %6, %5,   (%0),  8(%0), 16(%0), 56(%0), (%1, %3), OP) \
        "add       %4, %1               \n\t"                           \
        QPEL_V_LOW(%%mm0, %%mm1, %%mm2, %%mm3, %5, %6, %5,  8(%0), 16(%0), 24(%0), 64(%0), (%1), OP)     \
                                                                        \
        QPEL_V_LOW(%%mm1, %%mm2, %%mm3, %%mm0, %5, %6, %5, 16(%0), 24(%0), 32(%0), 64(%0), (%1, %3), OP) \
        "add       %4, %1               \n\t"                           \
        QPEL_V_LOW(%%mm2, %%mm3, %%mm0, %%mm1, %5, %6, %5, 24(%0), 32(%0), 40(%0), 56(%0), (%1), OP)     \
        QPEL_V_LOW(%%mm3, %%mm0, %%mm1, %%mm2, %5, %6, %5, 32(%0), 40(%0), 48(%0), 48(%0), (%1, %3), OP) \
                                                                        \
        "add      $72, %0               \n\t"                           \
        "add       %6, %1               \n\t"                           \
        "decl      %2                   \n\t"                           \
        "jnz       1b                   \n\t"                           \
                                                                        \
        : "+r"(temp_ptr), "+r"(dst), "+g"(count)                        \
        : "r"((x86_reg)dstStride), "r"(2 * (x86_reg)dstStride),         \
          /* "m"(ff_pw_20), "m"(ff_pw_3), */ "m"(ROUNDER),              \
          "g"(4 - 6 * (x86_reg)dstStride)                               \
        : "memory"                                                      \
        );                                                              \
}                                                                       \
                                                                        \
static void OPNAME ## qpel8_mc00_ ## MMX (uint8_t *dst, uint8_t *src,   \
                                          int stride)                   \
{                                                                       \
    OPNAME ## pixels8_ ## MMX(dst, src, stride, 8);                     \
}                                                                       \
                                                                        \
static void OPNAME ## qpel8_mc10_ ## MMX(uint8_t *dst, uint8_t *src,    \
                                         int stride)                    \
{                                                                       \
    uint64_t temp[8];                                                   \
    uint8_t * const half = (uint8_t*)temp;                              \
    put ## RND ## mpeg4_qpel8_h_lowpass_ ## MMX(half, src, 8,           \
                                                stride, 8);             \
    OPNAME ## pixels8_l2_ ## MMX(dst, src, half, stride, stride, 8);    \
}                                                                       \
                                                                        \
static void OPNAME ## qpel8_mc20_ ## MMX(uint8_t *dst, uint8_t *src,    \
                                         int stride)                    \
{                                                                       \
    OPNAME ## mpeg4_qpel8_h_lowpass_ ## MMX(dst, src, stride,           \
                                            stride, 8);                 \
}                                                                       \
                                                                        \
static void OPNAME ## qpel8_mc30_ ## MMX(uint8_t *dst, uint8_t *src,    \
                                         int stride)                    \
{                                                                       \
    uint64_t temp[8];                                                   \
    uint8_t * const half = (uint8_t*)temp;                              \
    put ## RND ## mpeg4_qpel8_h_lowpass_ ## MMX(half, src, 8,           \
                                                stride, 8);             \
    OPNAME ## pixels8_l2_ ## MMX(dst, src + 1, half, stride,            \
                                 stride, 8);                            \
}                                                                       \
                                                                        \
static void OPNAME ## qpel8_mc01_ ## MMX(uint8_t *dst, uint8_t *src,    \
                                         int stride)                    \
{                                                                       \
    uint64_t temp[8];                                                   \
    uint8_t * const half = (uint8_t*)temp;                              \
    put ## RND ## mpeg4_qpel8_v_lowpass_ ## MMX(half, src, 8, stride);  \
    OPNAME ## pixels8_l2_ ## MMX(dst, src, half, stride, stride, 8);    \
}                                                                       \
                                                                        \
static void OPNAME ## qpel8_mc02_ ## MMX(uint8_t *dst, uint8_t *src,    \
                                         int stride)                    \
{                                                                       \
    OPNAME ## mpeg4_qpel8_v_lowpass_ ## MMX(dst, src, stride, stride);  \
}                                                                       \
                                                                        \
static void OPNAME ## qpel8_mc03_ ## MMX(uint8_t *dst, uint8_t *src,    \
                                         int stride)                    \
{                                                                       \
    uint64_t temp[8];                                                   \
    uint8_t * const half = (uint8_t*)temp;                              \
    put ## RND ## mpeg4_qpel8_v_lowpass_ ## MMX(half, src, 8, stride);  \
    OPNAME ## pixels8_l2_ ## MMX(dst, src + stride, half, stride,       \
                                 stride, 8);                            \
}                                                                       \
                                                                        \
static void OPNAME ## qpel8_mc11_ ## MMX(uint8_t *dst, uint8_t *src,    \
                                         int stride)                    \
{                                                                       \
    uint64_t half[8 + 9];                                               \
    uint8_t * const halfH  = ((uint8_t*)half) + 64;                     \
    uint8_t * const halfHV = ((uint8_t*)half);                          \
    put ## RND ## mpeg4_qpel8_h_lowpass_ ## MMX(halfH, src, 8,          \
                                                stride, 9);             \
    put ## RND ## pixels8_l2_ ## MMX(halfH, src, halfH, 8, stride, 9);  \
    put ## RND ## mpeg4_qpel8_v_lowpass_ ## MMX(halfHV, halfH, 8, 8);   \
    OPNAME ## pixels8_l2_ ## MMX(dst, halfH, halfHV, stride, 8, 8);     \
}                                                                       \
                                                                        \
static void OPNAME ## qpel8_mc31_ ## MMX(uint8_t *dst, uint8_t *src,    \
                                         int stride)                    \
{                                                                       \
    uint64_t half[8 + 9];                                               \
    uint8_t * const halfH  = ((uint8_t*)half) + 64;                     \
    uint8_t * const halfHV = ((uint8_t*)half);                          \
    put ## RND ## mpeg4_qpel8_h_lowpass_ ## MMX(halfH, src, 8,          \
                                                stride, 9);             \
    put ## RND ## pixels8_l2_ ## MMX(halfH, src + 1, halfH, 8,          \
                                     stride, 9);                        \
    put ## RND ## mpeg4_qpel8_v_lowpass_ ## MMX(halfHV, halfH, 8, 8);   \
    OPNAME ## pixels8_l2_ ## MMX(dst, halfH, halfHV, stride, 8, 8);     \
}                                                                       \
                                                                        \
static void OPNAME ## qpel8_mc13_ ## MMX(uint8_t *dst, uint8_t *src,    \
                                         int stride)                    \
{                                                                       \
    uint64_t half[8 + 9];                                               \
    uint8_t * const halfH  = ((uint8_t*)half) + 64;                     \
    uint8_t * const halfHV = ((uint8_t*)half);                          \
    put ## RND ## mpeg4_qpel8_h_lowpass_ ## MMX(halfH, src, 8,          \
                                                stride, 9);             \
    put ## RND ## pixels8_l2_ ## MMX(halfH, src, halfH, 8, stride, 9);  \
    put ## RND ## mpeg4_qpel8_v_lowpass_ ## MMX(halfHV, halfH, 8, 8);   \
    OPNAME ## pixels8_l2_ ## MMX(dst, halfH + 8, halfHV, stride, 8, 8); \
}                                                                       \
                                                                        \
static void OPNAME ## qpel8_mc33_ ## MMX(uint8_t *dst, uint8_t *src,    \
                                         int stride)                    \
{                                                                       \
    uint64_t half[8 + 9];                                               \
    uint8_t * const halfH  = ((uint8_t*)half) + 64;                     \
    uint8_t * const halfHV = ((uint8_t*)half);                          \
    put ## RND ## mpeg4_qpel8_h_lowpass_ ## MMX(halfH, src, 8,          \
                                                stride, 9);             \
    put ## RND ## pixels8_l2_ ## MMX(halfH, src + 1, halfH, 8,          \
                                     stride, 9);                        \
    put ## RND ## mpeg4_qpel8_v_lowpass_ ## MMX(halfHV, halfH, 8, 8);   \
    OPNAME ## pixels8_l2_ ## MMX(dst, halfH + 8, halfHV, stride, 8, 8); \
}                                                                       \
                                                                        \
static void OPNAME ## qpel8_mc21_ ## MMX(uint8_t *dst, uint8_t *src,    \
                                         int stride)                    \
{                                                                       \
    uint64_t half[8 + 9];                                               \
    uint8_t * const halfH  = ((uint8_t*)half) + 64;                     \
    uint8_t * const halfHV = ((uint8_t*)half);                          \
    put ## RND ## mpeg4_qpel8_h_lowpass_ ## MMX(halfH, src, 8,          \
                                                stride, 9);             \
    put ## RND ## mpeg4_qpel8_v_lowpass_ ## MMX(halfHV, halfH, 8, 8);   \
    OPNAME ## pixels8_l2_ ## MMX(dst, halfH, halfHV, stride, 8, 8);     \
}                                                                       \
                                                                        \
static void OPNAME ## qpel8_mc23_ ## MMX(uint8_t *dst, uint8_t *src,    \
                                         int stride)                    \
{                                                                       \
    uint64_t half[8 + 9];                                               \
    uint8_t * const halfH  = ((uint8_t*)half) + 64;                     \
    uint8_t * const halfHV = ((uint8_t*)half);                          \
    put ## RND ## mpeg4_qpel8_h_lowpass_ ## MMX(halfH, src, 8,          \
                                                stride, 9);             \
    put ## RND ## mpeg4_qpel8_v_lowpass_ ## MMX(halfHV, halfH, 8, 8);   \
    OPNAME ## pixels8_l2_ ## MMX(dst, halfH + 8, halfHV, stride, 8, 8); \
}                                                                       \
                                                                        \
static void OPNAME ## qpel8_mc12_ ## MMX(uint8_t *dst, uint8_t *src,    \
                                         int stride)                    \
{                                                                       \
    uint64_t half[8 + 9];                                               \
    uint8_t * const halfH = ((uint8_t*)half);                           \
    put ## RND ## mpeg4_qpel8_h_lowpass_ ## MMX(halfH, src, 8,          \
                                                stride, 9);             \
    put ## RND ## pixels8_l2_ ## MMX(halfH, src, halfH, 8, stride, 9);  \
    OPNAME ## mpeg4_qpel8_v_lowpass_ ## MMX(dst, halfH, stride, 8);     \
}                                                                       \
                                                                        \
static void OPNAME ## qpel8_mc32_ ## MMX(uint8_t *dst, uint8_t *src,    \
                                         int stride)                    \
{                                                                       \
    uint64_t half[8 + 9];                                               \
    uint8_t * const halfH = ((uint8_t*)half);                           \
    put ## RND ## mpeg4_qpel8_h_lowpass_ ## MMX(halfH, src, 8,          \
                                                stride, 9);             \
    put ## RND ## pixels8_l2_ ## MMX(halfH, src + 1, halfH, 8,          \
                                     stride, 9);                        \
    OPNAME ## mpeg4_qpel8_v_lowpass_ ## MMX(dst, halfH, stride, 8);     \
}                                                                       \
                                                                        \
static void OPNAME ## qpel8_mc22_ ## MMX(uint8_t *dst, uint8_t *src,    \
                                         int stride)                    \
{                                                                       \
    uint64_t half[9];                                                   \
    uint8_t * const halfH = ((uint8_t*)half);                           \
    put ## RND ## mpeg4_qpel8_h_lowpass_ ## MMX(halfH, src, 8,          \
                                                stride, 9);             \
    OPNAME ## mpeg4_qpel8_v_lowpass_ ## MMX(dst, halfH, stride, 8);     \
}                                                                       \
                                                                        \
static void OPNAME ## qpel16_mc00_ ## MMX (uint8_t *dst, uint8_t *src,  \
                                           int stride)                  \
{                                                                       \
    OPNAME ## pixels16_ ## MMX(dst, src, stride, 16);                   \
}                                                                       \
                                                                        \
static void OPNAME ## qpel16_mc10_ ## MMX(uint8_t *dst, uint8_t *src,   \
                                          int stride)                   \
{                                                                       \
    uint64_t temp[32];                                                  \
    uint8_t * const half = (uint8_t*)temp;                              \
    put ## RND ## mpeg4_qpel16_h_lowpass_ ## MMX(half, src, 16,         \
                                                 stride, 16);           \
    OPNAME ## pixels16_l2_ ## MMX(dst, src, half, stride, stride, 16);  \
}                                                                       \
                                                                        \
static void OPNAME ## qpel16_mc20_ ## MMX(uint8_t *dst, uint8_t *src,   \
                                          int stride)                   \
{                                                                       \
    OPNAME ## mpeg4_qpel16_h_lowpass_ ## MMX(dst, src,                  \
                                             stride, stride, 16);       \
}                                                                       \
                                                                        \
static void OPNAME ## qpel16_mc30_ ## MMX(uint8_t *dst, uint8_t *src,   \
                                          int stride)                   \
{                                                                       \
    uint64_t temp[32];                                                  \
    uint8_t * const half = (uint8_t*)temp;                              \
    put ## RND ## mpeg4_qpel16_h_lowpass_ ## MMX(half, src, 16,         \
                                                 stride, 16);           \
    OPNAME ## pixels16_l2_ ## MMX(dst, src + 1, half,                   \
                                  stride, stride, 16);                  \
}                                                                       \
                                                                        \
static void OPNAME ## qpel16_mc01_ ## MMX(uint8_t *dst, uint8_t *src,   \
                                          int stride)                   \
{                                                                       \
    uint64_t temp[32];                                                  \
    uint8_t * const half = (uint8_t*)temp;                              \
    put ## RND ## mpeg4_qpel16_v_lowpass_ ## MMX(half, src, 16,         \
                                                 stride);               \
    OPNAME ## pixels16_l2_ ## MMX(dst, src, half, stride, stride, 16);  \
}                                                                       \
                                                                        \
static void OPNAME ## qpel16_mc02_ ## MMX(uint8_t *dst, uint8_t *src,   \
                                          int stride)                   \
{                                                                       \
    OPNAME ## mpeg4_qpel16_v_lowpass_ ## MMX(dst, src, stride, stride); \
}                                                                       \
                                                                        \
static void OPNAME ## qpel16_mc03_ ## MMX(uint8_t *dst, uint8_t *src,   \
                                          int stride)                   \
{                                                                       \
    uint64_t temp[32];                                                  \
    uint8_t * const half = (uint8_t*)temp;                              \
    put ## RND ## mpeg4_qpel16_v_lowpass_ ## MMX(half, src, 16,         \
                                                 stride);               \
    OPNAME ## pixels16_l2_ ## MMX(dst, src+stride, half,                \
                                  stride, stride, 16);                  \
}                                                                       \
                                                                        \
static void OPNAME ## qpel16_mc11_ ## MMX(uint8_t *dst, uint8_t *src,   \
                                          int stride)                   \
{                                                                       \
    uint64_t half[16 * 2 + 17 * 2];                                     \
    uint8_t * const halfH  = ((uint8_t*)half) + 256;                    \
    uint8_t * const halfHV = ((uint8_t*)half);                          \
    put ## RND ## mpeg4_qpel16_h_lowpass_ ## MMX(halfH, src, 16,        \
                                                 stride, 17);           \
    put ## RND ## pixels16_l2_ ## MMX(halfH, src, halfH, 16,            \
                                      stride, 17);                      \
    put ## RND ## mpeg4_qpel16_v_lowpass_ ## MMX(halfHV, halfH,         \
                                                 16, 16);               \
    OPNAME ## pixels16_l2_ ## MMX(dst, halfH, halfHV, stride, 16, 16);  \
}                                                                       \
                                                                        \
static void OPNAME ## qpel16_mc31_ ## MMX(uint8_t *dst, uint8_t *src,   \
                                          int stride)                   \
{                                                                       \
    uint64_t half[16 * 2 + 17 * 2];                                     \
    uint8_t * const halfH  = ((uint8_t*)half) + 256;                    \
    uint8_t * const halfHV = ((uint8_t*)half);                          \
    put ## RND ## mpeg4_qpel16_h_lowpass_ ## MMX(halfH, src, 16,        \
                                                 stride, 17);           \
    put ## RND ## pixels16_l2_ ## MMX(halfH, src + 1, halfH, 16,        \
                                      stride, 17);                      \
    put ## RND ## mpeg4_qpel16_v_lowpass_ ## MMX(halfHV, halfH,         \
                                                 16, 16);               \
    OPNAME ## pixels16_l2_ ## MMX(dst, halfH, halfHV, stride, 16, 16);  \
}                                                                       \
                                                                        \
static void OPNAME ## qpel16_mc13_ ## MMX(uint8_t *dst, uint8_t *src,   \
                                          int stride)                   \
{                                                                       \
    uint64_t half[16 * 2 + 17 * 2];                                     \
    uint8_t * const halfH  = ((uint8_t*)half) + 256;                    \
    uint8_t * const halfHV = ((uint8_t*)half);                          \
    put ## RND ## mpeg4_qpel16_h_lowpass_ ## MMX(halfH, src, 16,        \
                                                 stride, 17);           \
    put ## RND ## pixels16_l2_ ## MMX(halfH, src, halfH, 16,            \
                                      stride, 17);                      \
    put ## RND ## mpeg4_qpel16_v_lowpass_ ## MMX(halfHV, halfH,         \
                                                 16, 16);               \
    OPNAME ## pixels16_l2_ ## MMX(dst, halfH + 16, halfHV, stride,      \
                                  16, 16);                              \
}                                                                       \
                                                                        \
static void OPNAME ## qpel16_mc33_ ## MMX(uint8_t *dst, uint8_t *src,   \
                                          int stride)                   \
{                                                                       \
    uint64_t half[16 * 2 + 17 * 2];                                     \
    uint8_t * const halfH  = ((uint8_t*)half) + 256;                    \
    uint8_t * const halfHV = ((uint8_t*)half);                          \
    put ## RND ## mpeg4_qpel16_h_lowpass_ ## MMX(halfH, src, 16,        \
                                                 stride, 17);           \
    put ## RND ## pixels16_l2_ ## MMX(halfH, src + 1, halfH, 16,        \
                                      stride, 17);                      \
    put ## RND ## mpeg4_qpel16_v_lowpass_ ## MMX(halfHV, halfH,         \
                                                 16, 16);               \
    OPNAME ## pixels16_l2_ ## MMX(dst, halfH + 16, halfHV, stride,      \
                                  16, 16);                              \
}                                                                       \
                                                                        \
static void OPNAME ## qpel16_mc21_ ## MMX(uint8_t *dst, uint8_t *src,   \
                                          int stride)                   \
{                                                                       \
    uint64_t half[16 * 2 + 17 * 2];                                     \
    uint8_t * const halfH  = ((uint8_t*)half) + 256;                    \
    uint8_t * const halfHV = ((uint8_t*)half);                          \
    put ## RND ## mpeg4_qpel16_h_lowpass_ ## MMX(halfH, src, 16,        \
                                                 stride, 17);           \
    put ## RND ## mpeg4_qpel16_v_lowpass_ ## MMX(halfHV, halfH,         \
                                                 16, 16);               \
    OPNAME ## pixels16_l2_ ## MMX(dst, halfH, halfHV, stride, 16, 16);  \
}                                                                       \
                                                                        \
static void OPNAME ## qpel16_mc23_ ## MMX(uint8_t *dst, uint8_t *src,   \
                                          int stride)                   \
{                                                                       \
    uint64_t half[16 * 2 + 17 * 2];                                     \
    uint8_t * const halfH  = ((uint8_t*)half) + 256;                    \
    uint8_t * const halfHV = ((uint8_t*)half);                          \
    put ## RND ## mpeg4_qpel16_h_lowpass_ ## MMX(halfH, src, 16,        \
                                                 stride, 17);           \
    put ## RND ## mpeg4_qpel16_v_lowpass_ ## MMX(halfHV, halfH,         \
                                                 16, 16);               \
    OPNAME ## pixels16_l2_ ## MMX(dst, halfH + 16, halfHV, stride,      \
                                  16, 16);                              \
}                                                                       \
                                                                        \
static void OPNAME ## qpel16_mc12_ ## MMX(uint8_t *dst, uint8_t *src,   \
                                          int stride)                   \
{                                                                       \
    uint64_t half[17 * 2];                                              \
    uint8_t * const halfH = ((uint8_t*)half);                           \
    put ## RND ## mpeg4_qpel16_h_lowpass_ ## MMX(halfH, src, 16,        \
                                                 stride, 17);           \
    put ## RND ## pixels16_l2_ ## MMX(halfH, src, halfH, 16,            \
                                      stride, 17);                      \
    OPNAME ## mpeg4_qpel16_v_lowpass_ ## MMX(dst, halfH, stride, 16);   \
}                                                                       \
                                                                        \
static void OPNAME ## qpel16_mc32_ ## MMX(uint8_t *dst, uint8_t *src,   \
                                          int stride)                   \
{                                                                       \
    uint64_t half[17 * 2];                                              \
    uint8_t * const halfH = ((uint8_t*)half);                           \
    put ## RND ## mpeg4_qpel16_h_lowpass_ ## MMX(halfH, src, 16,        \
                                                 stride, 17);           \
    put ## RND ## pixels16_l2_ ## MMX(halfH, src + 1, halfH, 16,        \
                                      stride, 17);                      \
    OPNAME ## mpeg4_qpel16_v_lowpass_ ## MMX(dst, halfH, stride, 16);   \
}                                                                       \
                                                                        \
static void OPNAME ## qpel16_mc22_ ## MMX(uint8_t *dst, uint8_t *src,   \
                                          int stride)                   \
{                                                                       \
    uint64_t half[17 * 2];                                              \
    uint8_t * const halfH = ((uint8_t*)half);                           \
    put ## RND ## mpeg4_qpel16_h_lowpass_ ## MMX(halfH, src, 16,        \
                                                 stride, 17);           \
    OPNAME ## mpeg4_qpel16_v_lowpass_ ## MMX(dst, halfH, stride, 16);   \
}

#define PUT_OP(a, b, temp, size)                \
    "mov"#size"        "#a", "#b"       \n\t"

#define AVG_MMXEXT_OP(a, b, temp, size)         \
    "mov"#size"        "#b", "#temp"    \n\t"   \
    "pavgb          "#temp", "#a"       \n\t"   \
    "mov"#size"        "#a", "#b"       \n\t"

QPEL_BASE(put_,        ff_pw_16, _,        PUT_OP)
QPEL_BASE(avg_,        ff_pw_16, _,        AVG_MMXEXT_OP)
QPEL_BASE(put_no_rnd_, ff_pw_15, _no_rnd_, PUT_OP)
QPEL_OP(put_,          ff_pw_16, _,        PUT_OP,        mmxext)
QPEL_OP(avg_,          ff_pw_16, _,        AVG_MMXEXT_OP, mmxext)
QPEL_OP(put_no_rnd_,   ff_pw_15, _no_rnd_, PUT_OP,        mmxext)

void ff_put_rv40_qpel8_mc33_mmx(uint8_t *dst, uint8_t *src, int stride)
{
  put_pixels8_xy2_mmx(dst, src, stride, 8);
}
void ff_put_rv40_qpel16_mc33_mmx(uint8_t *dst, uint8_t *src, int stride)
{
  put_pixels16_xy2_mmx(dst, src, stride, 16);
}
void ff_avg_rv40_qpel8_mc33_mmx(uint8_t *dst, uint8_t *src, int stride)
{
  avg_pixels8_xy2_mmx(dst, src, stride, 8);
}
void ff_avg_rv40_qpel16_mc33_mmx(uint8_t *dst, uint8_t *src, int stride)
{
  avg_pixels16_xy2_mmx(dst, src, stride, 16);
}

typedef void emulated_edge_mc_func(uint8_t *dst, const uint8_t *src,
                                   ptrdiff_t linesize, int block_w, int block_h,
                                   int src_x, int src_y, int w, int h);

static av_always_inline void gmc(uint8_t *dst, uint8_t *src,
                                 int stride, int h, int ox, int oy,
                                 int dxx, int dxy, int dyx, int dyy,
                                 int shift, int r, int width, int height,
                                 emulated_edge_mc_func *emu_edge_fn)
{
    const int w    = 8;
    const int ix   = ox  >> (16 + shift);
    const int iy   = oy  >> (16 + shift);
    const int oxs  = ox  >> 4;
    const int oys  = oy  >> 4;
    const int dxxs = dxx >> 4;
    const int dxys = dxy >> 4;
    const int dyxs = dyx >> 4;
    const int dyys = dyy >> 4;
    const uint16_t r4[4]   = { r, r, r, r };
    const uint16_t dxy4[4] = { dxys, dxys, dxys, dxys };
    const uint16_t dyy4[4] = { dyys, dyys, dyys, dyys };
    const uint64_t shift2 = 2 * shift;
#define MAX_STRIDE 4096U
#define MAX_H 8U
    uint8_t edge_buf[(MAX_H + 1) * MAX_STRIDE];
    int x, y;

    const int dxw = (dxx - (1 << (16 + shift))) * (w - 1);
    const int dyh = (dyy - (1 << (16 + shift))) * (h - 1);
    const int dxh = dxy * (h - 1);
    const int dyw = dyx * (w - 1);
    int need_emu =  (unsigned)ix >= width  - w ||
                    (unsigned)iy >= height - h;

    if ( // non-constant fullpel offset (3% of blocks)
        ((ox ^ (ox + dxw)) | (ox ^ (ox + dxh)) | (ox ^ (ox + dxw + dxh)) |
         (oy ^ (oy + dyw)) | (oy ^ (oy + dyh)) | (oy ^ (oy + dyw + dyh))) >> (16 + shift)
        // uses more than 16 bits of subpel mv (only at huge resolution)
        || (dxx | dxy | dyx | dyy) & 15
        || (need_emu && (h > MAX_H || stride > MAX_STRIDE))) {
        // FIXME could still use mmx for some of the rows
        ff_gmc_c(dst, src, stride, h, ox, oy, dxx, dxy, dyx, dyy,
                 shift, r, width, height);
        return;
    }

    src += ix + iy * stride;
    if (need_emu) {
        emu_edge_fn(edge_buf, src, stride, w + 1, h + 1, ix, iy, width, height);
        src = edge_buf;
    }

    __asm__ volatile (
        "movd         %0, %%mm6         \n\t"
        "pxor      %%mm7, %%mm7         \n\t"
        "punpcklwd %%mm6, %%mm6         \n\t"
        "punpcklwd %%mm6, %%mm6         \n\t"
        :: "r"(1<<shift)
    );

    for (x = 0; x < w; x += 4) {
        uint16_t dx4[4] = { oxs - dxys + dxxs * (x + 0),
                            oxs - dxys + dxxs * (x + 1),
                            oxs - dxys + dxxs * (x + 2),
                            oxs - dxys + dxxs * (x + 3) };
        uint16_t dy4[4] = { oys - dyys + dyxs * (x + 0),
                            oys - dyys + dyxs * (x + 1),
                            oys - dyys + dyxs * (x + 2),
                            oys - dyys + dyxs * (x + 3) };

        for (y = 0; y < h; y++) {
            __asm__ volatile (
                "movq      %0, %%mm4    \n\t"
                "movq      %1, %%mm5    \n\t"
                "paddw     %2, %%mm4    \n\t"
                "paddw     %3, %%mm5    \n\t"
                "movq   %%mm4, %0       \n\t"
                "movq   %%mm5, %1       \n\t"
                "psrlw    $12, %%mm4    \n\t"
                "psrlw    $12, %%mm5    \n\t"
                : "+m"(*dx4), "+m"(*dy4)
                : "m"(*dxy4), "m"(*dyy4)
            );

            __asm__ volatile (
                "movq      %%mm6, %%mm2 \n\t"
                "movq      %%mm6, %%mm1 \n\t"
                "psubw     %%mm4, %%mm2 \n\t"
                "psubw     %%mm5, %%mm1 \n\t"
                "movq      %%mm2, %%mm0 \n\t"
                "movq      %%mm4, %%mm3 \n\t"
                "pmullw    %%mm1, %%mm0 \n\t" // (s - dx) * (s - dy)
                "pmullw    %%mm5, %%mm3 \n\t" // dx * dy
                "pmullw    %%mm5, %%mm2 \n\t" // (s - dx) * dy
                "pmullw    %%mm4, %%mm1 \n\t" // dx * (s - dy)

                "movd         %4, %%mm5 \n\t"
                "movd         %3, %%mm4 \n\t"
                "punpcklbw %%mm7, %%mm5 \n\t"
                "punpcklbw %%mm7, %%mm4 \n\t"
                "pmullw    %%mm5, %%mm3 \n\t" // src[1, 1] * dx * dy
                "pmullw    %%mm4, %%mm2 \n\t" // src[0, 1] * (s - dx) * dy

                "movd         %2, %%mm5 \n\t"
                "movd         %1, %%mm4 \n\t"
                "punpcklbw %%mm7, %%mm5 \n\t"
                "punpcklbw %%mm7, %%mm4 \n\t"
                "pmullw    %%mm5, %%mm1 \n\t" // src[1, 0] * dx * (s - dy)
                "pmullw    %%mm4, %%mm0 \n\t" // src[0, 0] * (s - dx) * (s - dy)
                "paddw        %5, %%mm1 \n\t"
                "paddw     %%mm3, %%mm2 \n\t"
                "paddw     %%mm1, %%mm0 \n\t"
                "paddw     %%mm2, %%mm0 \n\t"

                "psrlw        %6, %%mm0 \n\t"
                "packuswb  %%mm0, %%mm0 \n\t"
                "movd      %%mm0, %0    \n\t"

                : "=m"(dst[x + y * stride])
                : "m"(src[0]), "m"(src[1]),
                  "m"(src[stride]), "m"(src[stride + 1]),
                  "m"(*r4), "m"(shift2)
            );
            src += stride;
        }
        src += 4 - h * stride;
    }
}

#if CONFIG_VIDEODSP
#if HAVE_YASM
#if ARCH_X86_32
static void gmc_mmx(uint8_t *dst, uint8_t *src,
                    int stride, int h, int ox, int oy,
                    int dxx, int dxy, int dyx, int dyy,
                    int shift, int r, int width, int height)
{
    gmc(dst, src, stride, h, ox, oy, dxx, dxy, dyx, dyy, shift, r,
        width, height, &ff_emulated_edge_mc_8);
}
#endif
static void gmc_sse(uint8_t *dst, uint8_t *src,
                    int stride, int h, int ox, int oy,
                    int dxx, int dxy, int dyx, int dyy,
                    int shift, int r, int width, int height)
{
    gmc(dst, src, stride, h, ox, oy, dxx, dxy, dyx, dyy, shift, r,
        width, height, &ff_emulated_edge_mc_8);
}
#else
static void gmc_mmx(uint8_t *dst, uint8_t *src,
                    int stride, int h, int ox, int oy,
                    int dxx, int dxy, int dyx, int dyy,
                    int shift, int r, int width, int height)
{
    gmc(dst, src, stride, h, ox, oy, dxx, dxy, dyx, dyy, shift, r,
        width, height, &ff_emulated_edge_mc_8);
}
#endif
#endif

#endif /* HAVE_INLINE_ASM */

#include "h264_qpel.c"

void ff_put_h264_chroma_mc8_rnd_mmx  (uint8_t *dst, uint8_t *src,
                                      int stride, int h, int x, int y);
void ff_avg_h264_chroma_mc8_rnd_mmxext(uint8_t *dst, uint8_t *src,
                                       int stride, int h, int x, int y);
void ff_avg_h264_chroma_mc8_rnd_3dnow(uint8_t *dst, uint8_t *src,
                                      int stride, int h, int x, int y);

void ff_put_h264_chroma_mc4_mmx      (uint8_t *dst, uint8_t *src,
                                      int stride, int h, int x, int y);
void ff_avg_h264_chroma_mc4_mmxext   (uint8_t *dst, uint8_t *src,
                                      int stride, int h, int x, int y);
void ff_avg_h264_chroma_mc4_3dnow    (uint8_t *dst, uint8_t *src,
                                      int stride, int h, int x, int y);

void ff_put_h264_chroma_mc2_mmxext   (uint8_t *dst, uint8_t *src,
                                      int stride, int h, int x, int y);
void ff_avg_h264_chroma_mc2_mmxext   (uint8_t *dst, uint8_t *src,
                                      int stride, int h, int x, int y);

void ff_put_h264_chroma_mc8_rnd_ssse3(uint8_t *dst, uint8_t *src,
                                      int stride, int h, int x, int y);
void ff_put_h264_chroma_mc4_ssse3    (uint8_t *dst, uint8_t *src,
                                      int stride, int h, int x, int y);

void ff_avg_h264_chroma_mc8_rnd_ssse3(uint8_t *dst, uint8_t *src,
                                      int stride, int h, int x, int y);
void ff_avg_h264_chroma_mc4_ssse3    (uint8_t *dst, uint8_t *src,
                                      int stride, int h, int x, int y);

#define CHROMA_MC(OP, NUM, DEPTH, OPT)                                  \
void ff_ ## OP ## _h264_chroma_mc ## NUM ## _ ## DEPTH ## _ ## OPT      \
                                      (uint8_t *dst, uint8_t *src,      \
                                       int stride, int h, int x, int y);

CHROMA_MC(put, 2, 10, mmxext)
CHROMA_MC(avg, 2, 10, mmxext)
CHROMA_MC(put, 4, 10, mmxext)
CHROMA_MC(avg, 4, 10, mmxext)
CHROMA_MC(put, 8, 10, sse2)
CHROMA_MC(avg, 8, 10, sse2)
CHROMA_MC(put, 8, 10, avx)
CHROMA_MC(avg, 8, 10, avx)

#if HAVE_INLINE_ASM

/* CAVS-specific */
void ff_put_cavs_qpel8_mc00_mmxext(uint8_t *dst, uint8_t *src, int stride)
{
    put_pixels8_mmx(dst, src, stride, 8);
}

void ff_avg_cavs_qpel8_mc00_mmxext(uint8_t *dst, uint8_t *src, int stride)
{
    avg_pixels8_mmx(dst, src, stride, 8);
}

void ff_put_cavs_qpel16_mc00_mmxext(uint8_t *dst, uint8_t *src, int stride)
{
    put_pixels16_mmx(dst, src, stride, 16);
}

void ff_avg_cavs_qpel16_mc00_mmxext(uint8_t *dst, uint8_t *src, int stride)
{
    avg_pixels16_mmx(dst, src, stride, 16);
}

/* VC-1-specific */
void ff_put_vc1_mspel_mc00_mmx(uint8_t *dst, const uint8_t *src,
                               int stride, int rnd)
{
    put_pixels8_mmx(dst, src, stride, 8);
}

void ff_avg_vc1_mspel_mc00_mmxext(uint8_t *dst, const uint8_t *src,
                                  int stride, int rnd)
{
    avg_pixels8_mmxext(dst, src, stride, 8);
}

#if CONFIG_DIRAC_DECODER
#define DIRAC_PIXOP(OPNAME, EXT)\
void ff_ ## OPNAME ## _dirac_pixels8_ ## EXT(uint8_t *dst, const uint8_t *src[5], int stride, int h)\
{\
    OPNAME ## _pixels8_ ## EXT(dst, src[0], stride, h);\
}\
void ff_ ## OPNAME ## _dirac_pixels16_ ## EXT(uint8_t *dst, const uint8_t *src[5], int stride, int h)\
{\
    OPNAME ## _pixels16_ ## EXT(dst, src[0], stride, h);\
}\
void ff_ ## OPNAME ## _dirac_pixels32_ ## EXT(uint8_t *dst, const uint8_t *src[5], int stride, int h)\
{\
    OPNAME ## _pixels16_ ## EXT(dst   , src[0]   , stride, h);\
    OPNAME ## _pixels16_ ## EXT(dst+16, src[0]+16, stride, h);\
}

DIRAC_PIXOP(put, mmx)
DIRAC_PIXOP(avg, mmx)
DIRAC_PIXOP(avg, mmxext)

#if HAVE_YASM
void ff_put_dirac_pixels16_sse2(uint8_t *dst, const uint8_t *src[5], int stride, int h)
{
    ff_put_pixels16_sse2(dst, src[0], stride, h);
}
void ff_avg_dirac_pixels16_sse2(uint8_t *dst, const uint8_t *src[5], int stride, int h)
{
    ff_avg_pixels16_sse2(dst, src[0], stride, h);
}
void ff_put_dirac_pixels32_sse2(uint8_t *dst, const uint8_t *src[5], int stride, int h)
{
    ff_put_pixels16_sse2(dst   , src[0]   , stride, h);
    ff_put_pixels16_sse2(dst+16, src[0]+16, stride, h);
}
void ff_avg_dirac_pixels32_sse2(uint8_t *dst, const uint8_t *src[5], int stride, int h)
{
    ff_avg_pixels16_sse2(dst   , src[0]   , stride, h);
    ff_avg_pixels16_sse2(dst+16, src[0]+16, stride, h);
}
#endif
#endif

/* XXX: Those functions should be suppressed ASAP when all IDCTs are
 * converted. */
#if CONFIG_GPL
static void ff_libmpeg2mmx_idct_put(uint8_t *dest, int line_size,
                                    int16_t *block)
{
    ff_mmx_idct(block);
    ff_put_pixels_clamped_mmx(block, dest, line_size);
}

static void ff_libmpeg2mmx_idct_add(uint8_t *dest, int line_size,
                                    int16_t *block)
{
    ff_mmx_idct(block);
    ff_add_pixels_clamped_mmx(block, dest, line_size);
}

static void ff_libmpeg2mmx2_idct_put(uint8_t *dest, int line_size,
                                     int16_t *block)
{
    ff_mmxext_idct(block);
    ff_put_pixels_clamped_mmx(block, dest, line_size);
}

static void ff_libmpeg2mmx2_idct_add(uint8_t *dest, int line_size,
                                     int16_t *block)
{
    ff_mmxext_idct(block);
    ff_add_pixels_clamped_mmx(block, dest, line_size);
}
#endif

static void vector_clipf_sse(float *dst, const float *src,
                             float min, float max, int len)
{
    x86_reg i = (len - 16) * 4;
    __asm__ volatile (
        "movss          %3, %%xmm4      \n\t"
        "movss          %4, %%xmm5      \n\t"
        "shufps $0, %%xmm4, %%xmm4      \n\t"
        "shufps $0, %%xmm5, %%xmm5      \n\t"
        "1:                             \n\t"
        "movaps   (%2, %0), %%xmm0      \n\t" // 3/1 on intel
        "movaps 16(%2, %0), %%xmm1      \n\t"
        "movaps 32(%2, %0), %%xmm2      \n\t"
        "movaps 48(%2, %0), %%xmm3      \n\t"
        "maxps      %%xmm4, %%xmm0      \n\t"
        "maxps      %%xmm4, %%xmm1      \n\t"
        "maxps      %%xmm4, %%xmm2      \n\t"
        "maxps      %%xmm4, %%xmm3      \n\t"
        "minps      %%xmm5, %%xmm0      \n\t"
        "minps      %%xmm5, %%xmm1      \n\t"
        "minps      %%xmm5, %%xmm2      \n\t"
        "minps      %%xmm5, %%xmm3      \n\t"
        "movaps     %%xmm0,   (%1, %0)  \n\t"
        "movaps     %%xmm1, 16(%1, %0)  \n\t"
        "movaps     %%xmm2, 32(%1, %0)  \n\t"
        "movaps     %%xmm3, 48(%1, %0)  \n\t"
        "sub           $64, %0          \n\t"
        "jge            1b              \n\t"
        : "+&r"(i)
        : "r"(dst), "r"(src), "m"(min), "m"(max)
        : "memory"
    );
}

#endif /* HAVE_INLINE_ASM */

int32_t ff_scalarproduct_int16_mmxext(const int16_t *v1, const int16_t *v2,
                                      int order);
int32_t ff_scalarproduct_int16_sse2(const int16_t *v1, const int16_t *v2,
                                    int order);
int32_t ff_scalarproduct_and_madd_int16_mmxext(int16_t *v1, const int16_t *v2,
                                               const int16_t *v3,
                                               int order, int mul);
int32_t ff_scalarproduct_and_madd_int16_sse2(int16_t *v1, const int16_t *v2,
                                             const int16_t *v3,
                                             int order, int mul);
int32_t ff_scalarproduct_and_madd_int16_ssse3(int16_t *v1, const int16_t *v2,
                                              const int16_t *v3,
                                              int order, int mul);

void ff_apply_window_int16_round_mmxext(int16_t *output, const int16_t *input,
                                        const int16_t *window, unsigned int len);
void ff_apply_window_int16_round_sse2(int16_t *output, const int16_t *input,
                                      const int16_t *window, unsigned int len);
void ff_apply_window_int16_mmxext(int16_t *output, const int16_t *input,
                                  const int16_t *window, unsigned int len);
void ff_apply_window_int16_sse2(int16_t *output, const int16_t *input,
                                const int16_t *window, unsigned int len);
void ff_apply_window_int16_ssse3(int16_t *output, const int16_t *input,
                                 const int16_t *window, unsigned int len);
void ff_apply_window_int16_ssse3_atom(int16_t *output, const int16_t *input,
                                      const int16_t *window, unsigned int len);

void ff_bswap32_buf_ssse3(uint32_t *dst, const uint32_t *src, int w);
void ff_bswap32_buf_sse2(uint32_t *dst, const uint32_t *src, int w);

void ff_add_hfyu_median_prediction_mmxext(uint8_t *dst, const uint8_t *top,
                                          const uint8_t *diff, int w,
                                          int *left, int *left_top);
int  ff_add_hfyu_left_prediction_ssse3(uint8_t *dst, const uint8_t *src,
                                       int w, int left);
int  ff_add_hfyu_left_prediction_sse4(uint8_t *dst, const uint8_t *src,
                                      int w, int left);

void ff_vector_clip_int32_mmx     (int32_t *dst, const int32_t *src,
                                   int32_t min, int32_t max, unsigned int len);
void ff_vector_clip_int32_sse2    (int32_t *dst, const int32_t *src,
                                   int32_t min, int32_t max, unsigned int len);
void ff_vector_clip_int32_int_sse2(int32_t *dst, const int32_t *src,
                                   int32_t min, int32_t max, unsigned int len);
void ff_vector_clip_int32_sse4    (int32_t *dst, const int32_t *src,
                                   int32_t min, int32_t max, unsigned int len);

#define SET_QPEL_FUNCS(PFX, IDX, SIZE, CPU, PREFIX)                          \
    do {                                                                     \
    c->PFX ## _pixels_tab[IDX][ 0] = PREFIX ## PFX ## SIZE ## _mc00_ ## CPU; \
    c->PFX ## _pixels_tab[IDX][ 1] = PREFIX ## PFX ## SIZE ## _mc10_ ## CPU; \
    c->PFX ## _pixels_tab[IDX][ 2] = PREFIX ## PFX ## SIZE ## _mc20_ ## CPU; \
    c->PFX ## _pixels_tab[IDX][ 3] = PREFIX ## PFX ## SIZE ## _mc30_ ## CPU; \
    c->PFX ## _pixels_tab[IDX][ 4] = PREFIX ## PFX ## SIZE ## _mc01_ ## CPU; \
    c->PFX ## _pixels_tab[IDX][ 5] = PREFIX ## PFX ## SIZE ## _mc11_ ## CPU; \
    c->PFX ## _pixels_tab[IDX][ 6] = PREFIX ## PFX ## SIZE ## _mc21_ ## CPU; \
    c->PFX ## _pixels_tab[IDX][ 7] = PREFIX ## PFX ## SIZE ## _mc31_ ## CPU; \
    c->PFX ## _pixels_tab[IDX][ 8] = PREFIX ## PFX ## SIZE ## _mc02_ ## CPU; \
    c->PFX ## _pixels_tab[IDX][ 9] = PREFIX ## PFX ## SIZE ## _mc12_ ## CPU; \
    c->PFX ## _pixels_tab[IDX][10] = PREFIX ## PFX ## SIZE ## _mc22_ ## CPU; \
    c->PFX ## _pixels_tab[IDX][11] = PREFIX ## PFX ## SIZE ## _mc32_ ## CPU; \
    c->PFX ## _pixels_tab[IDX][12] = PREFIX ## PFX ## SIZE ## _mc03_ ## CPU; \
    c->PFX ## _pixels_tab[IDX][13] = PREFIX ## PFX ## SIZE ## _mc13_ ## CPU; \
    c->PFX ## _pixels_tab[IDX][14] = PREFIX ## PFX ## SIZE ## _mc23_ ## CPU; \
    c->PFX ## _pixels_tab[IDX][15] = PREFIX ## PFX ## SIZE ## _mc33_ ## CPU; \
    } while (0)

#define SET_HPEL_FUNCS(PFX, IDX, SIZE, CPU)                                     \
    do {                                                                        \
        c->PFX ## _pixels_tab IDX [0] = PFX ## _pixels ## SIZE ## _     ## CPU; \
        c->PFX ## _pixels_tab IDX [1] = PFX ## _pixels ## SIZE ## _x2_  ## CPU; \
        c->PFX ## _pixels_tab IDX [2] = PFX ## _pixels ## SIZE ## _y2_  ## CPU; \
        c->PFX ## _pixels_tab IDX [3] = PFX ## _pixels ## SIZE ## _xy2_ ## CPU; \
    } while (0)

#define H264_QPEL_FUNCS(x, y, CPU)                                                            \
    do {                                                                                      \
        c->put_h264_qpel_pixels_tab[0][x + y * 4] = put_h264_qpel16_mc ## x ## y ## _ ## CPU; \
        c->put_h264_qpel_pixels_tab[1][x + y * 4] = put_h264_qpel8_mc  ## x ## y ## _ ## CPU; \
        c->avg_h264_qpel_pixels_tab[0][x + y * 4] = avg_h264_qpel16_mc ## x ## y ## _ ## CPU; \
        c->avg_h264_qpel_pixels_tab[1][x + y * 4] = avg_h264_qpel8_mc  ## x ## y ## _ ## CPU; \
    } while (0)

#define H264_QPEL_FUNCS_10(x, y, CPU)                                                               \
    do {                                                                                            \
        c->put_h264_qpel_pixels_tab[0][x + y * 4] = ff_put_h264_qpel16_mc ## x ## y ## _10_ ## CPU; \
        c->put_h264_qpel_pixels_tab[1][x + y * 4] = ff_put_h264_qpel8_mc  ## x ## y ## _10_ ## CPU; \
        c->avg_h264_qpel_pixels_tab[0][x + y * 4] = ff_avg_h264_qpel16_mc ## x ## y ## _10_ ## CPU; \
        c->avg_h264_qpel_pixels_tab[1][x + y * 4] = ff_avg_h264_qpel8_mc  ## x ## y ## _10_ ## CPU; \
    } while (0)

static void dsputil_init_mmx(DSPContext *c, AVCodecContext *avctx, int mm_flags)
{
    const int high_bit_depth = avctx->bits_per_raw_sample > 8;

#if HAVE_INLINE_ASM
    c->put_pixels_clamped        = ff_put_pixels_clamped_mmx;
    c->put_signed_pixels_clamped = ff_put_signed_pixels_clamped_mmx;
    c->add_pixels_clamped        = ff_add_pixels_clamped_mmx;

    if (!high_bit_depth) {
        c->clear_block  = clear_block_mmx;
        c->clear_blocks = clear_blocks_mmx;
        c->draw_edges   = draw_edges_mmx;

<<<<<<< HEAD
        SET_HPEL_FUNCS(put,        0, 16, mmx);
        SET_HPEL_FUNCS(put_no_rnd, 0, 16, mmx);
        SET_HPEL_FUNCS(avg,        0, 16, mmx);
        SET_HPEL_FUNCS(avg_no_rnd, 0, 16, mmx);
        SET_HPEL_FUNCS(put,        1,  8, mmx);
        SET_HPEL_FUNCS(put_no_rnd, 1,  8, mmx);
        SET_HPEL_FUNCS(avg,        1,  8, mmx);
=======
        SET_HPEL_FUNCS(put,        [0], 16, mmx);
        SET_HPEL_FUNCS(put_no_rnd, [0], 16, mmx);
        SET_HPEL_FUNCS(avg,        [0], 16, mmx);
        SET_HPEL_FUNCS(avg_no_rnd,    , 16, mmx);
        SET_HPEL_FUNCS(put,        [1],  8, mmx);
        SET_HPEL_FUNCS(put_no_rnd, [1],  8, mmx);
        SET_HPEL_FUNCS(avg,        [1],  8, mmx);

        switch (avctx->idct_algo) {
        case FF_IDCT_AUTO:
        case FF_IDCT_SIMPLEMMX:
            c->idct_put              = ff_simple_idct_put_mmx;
            c->idct_add              = ff_simple_idct_add_mmx;
            c->idct                  = ff_simple_idct_mmx;
            c->idct_permutation_type = FF_SIMPLE_IDCT_PERM;
            break;
        case FF_IDCT_XVIDMMX:
            c->idct_put              = ff_idct_xvid_mmx_put;
            c->idct_add              = ff_idct_xvid_mmx_add;
            c->idct                  = ff_idct_xvid_mmx;
            break;
        }
>>>>>>> baf35bb4
    }

#if ARCH_X86_32 || !HAVE_YASM
    c->gmc = gmc_mmx;
#endif

    c->add_bytes = add_bytes_mmx;

    if (CONFIG_H263_DECODER || CONFIG_H263_ENCODER) {
        c->h263_v_loop_filter = h263_v_loop_filter_mmx;
        c->h263_h_loop_filter = h263_h_loop_filter_mmx;
    }
#endif /* HAVE_INLINE_ASM */

#if HAVE_YASM
    if (!high_bit_depth && CONFIG_H264CHROMA) {
        c->put_h264_chroma_pixels_tab[0] = ff_put_h264_chroma_mc8_rnd_mmx;
        c->put_h264_chroma_pixels_tab[1] = ff_put_h264_chroma_mc4_mmx;
    }

    c->vector_clip_int32 = ff_vector_clip_int32_mmx;
#endif

}

static void dsputil_init_mmxext(DSPContext *c, AVCodecContext *avctx,
                                int mm_flags)
{
    const int bit_depth      = avctx->bits_per_raw_sample;
    const int high_bit_depth = bit_depth > 8;

#if HAVE_INLINE_ASM
    SET_QPEL_FUNCS(avg_qpel,        0, 16, mmxext, );
    SET_QPEL_FUNCS(avg_qpel,        1,  8, mmxext, );

    SET_QPEL_FUNCS(put_qpel,        0, 16, mmxext, );
    SET_QPEL_FUNCS(put_qpel,        1,  8, mmxext, );
    SET_QPEL_FUNCS(put_no_rnd_qpel, 0, 16, mmxext, );
    SET_QPEL_FUNCS(put_no_rnd_qpel, 1,  8, mmxext, );

    if (!high_bit_depth) {
        c->put_pixels_tab[0][1] = put_pixels16_x2_mmxext;
        c->put_pixels_tab[0][2] = put_pixels16_y2_mmxext;

        c->avg_pixels_tab[0][0] = avg_pixels16_mmxext;
        c->avg_pixels_tab[0][1] = avg_pixels16_x2_mmxext;
        c->avg_pixels_tab[0][2] = avg_pixels16_y2_mmxext;

        c->put_pixels_tab[1][1] = put_pixels8_x2_mmxext;
        c->put_pixels_tab[1][2] = put_pixels8_y2_mmxext;

        c->avg_pixels_tab[1][0] = avg_pixels8_mmxext;
        c->avg_pixels_tab[1][1] = avg_pixels8_x2_mmxext;
        c->avg_pixels_tab[1][2] = avg_pixels8_y2_mmxext;
    }

    if (!(avctx->flags & CODEC_FLAG_BITEXACT)) {
        if (!high_bit_depth) {
            c->put_no_rnd_pixels_tab[0][1] = put_no_rnd_pixels16_x2_mmxext;
            c->put_no_rnd_pixels_tab[0][2] = put_no_rnd_pixels16_y2_mmxext;
            c->put_no_rnd_pixels_tab[1][1] = put_no_rnd_pixels8_x2_mmxext;
            c->put_no_rnd_pixels_tab[1][2] = put_no_rnd_pixels8_y2_mmxext;

            c->avg_pixels_tab[0][3] = avg_pixels16_xy2_mmxext;
            c->avg_pixels_tab[1][3] = avg_pixels8_xy2_mmxext;
        }
    }

    if (CONFIG_VP3_DECODER && (avctx->codec_id == AV_CODEC_ID_VP3 ||
                               avctx->codec_id == AV_CODEC_ID_THEORA)) {
        c->put_no_rnd_pixels_tab[1][1] = put_no_rnd_pixels8_x2_exact_mmxext;
        c->put_no_rnd_pixels_tab[1][2] = put_no_rnd_pixels8_y2_exact_mmxext;
    }
#endif /* HAVE_INLINE_ASM */

#if HAVE_MMXEXT_EXTERNAL
    if (CONFIG_H264QPEL) {
        if (!high_bit_depth) {
            SET_QPEL_FUNCS(put_h264_qpel, 0, 16, mmxext, );
            SET_QPEL_FUNCS(put_h264_qpel, 1,  8, mmxext, );
            SET_QPEL_FUNCS(put_h264_qpel, 2,  4, mmxext, );
            SET_QPEL_FUNCS(avg_h264_qpel, 0, 16, mmxext, );
            SET_QPEL_FUNCS(avg_h264_qpel, 1,  8, mmxext, );
            SET_QPEL_FUNCS(avg_h264_qpel, 2,  4, mmxext, );
        } else if (bit_depth == 10) {
#if !ARCH_X86_64
            SET_QPEL_FUNCS(avg_h264_qpel, 0, 16, 10_mmxext, ff_);
            SET_QPEL_FUNCS(put_h264_qpel, 0, 16, 10_mmxext, ff_);
            SET_QPEL_FUNCS(put_h264_qpel, 1,  8, 10_mmxext, ff_);
            SET_QPEL_FUNCS(avg_h264_qpel, 1,  8, 10_mmxext, ff_);
#endif
            SET_QPEL_FUNCS(put_h264_qpel, 2, 4,  10_mmxext, ff_);
            SET_QPEL_FUNCS(avg_h264_qpel, 2, 4,  10_mmxext, ff_);
        }
    }

    if (!high_bit_depth && CONFIG_H264CHROMA) {
        c->avg_h264_chroma_pixels_tab[0] = ff_avg_h264_chroma_mc8_rnd_mmxext;
        c->avg_h264_chroma_pixels_tab[1] = ff_avg_h264_chroma_mc4_mmxext;
        c->avg_h264_chroma_pixels_tab[2] = ff_avg_h264_chroma_mc2_mmxext;
        c->put_h264_chroma_pixels_tab[2] = ff_put_h264_chroma_mc2_mmxext;
    }
    if (bit_depth == 10 && CONFIG_H264CHROMA) {
        c->put_h264_chroma_pixels_tab[2] = ff_put_h264_chroma_mc2_10_mmxext;
        c->avg_h264_chroma_pixels_tab[2] = ff_avg_h264_chroma_mc2_10_mmxext;
        c->put_h264_chroma_pixels_tab[1] = ff_put_h264_chroma_mc4_10_mmxext;
        c->avg_h264_chroma_pixels_tab[1] = ff_avg_h264_chroma_mc4_10_mmxext;
    }

    /* slower than cmov version on AMD */
    if (!(mm_flags & AV_CPU_FLAG_3DNOW))
        c->add_hfyu_median_prediction = ff_add_hfyu_median_prediction_mmxext;

    c->scalarproduct_int16          = ff_scalarproduct_int16_mmxext;
    c->scalarproduct_and_madd_int16 = ff_scalarproduct_and_madd_int16_mmxext;

    if (avctx->flags & CODEC_FLAG_BITEXACT) {
        c->apply_window_int16 = ff_apply_window_int16_mmxext;
    } else {
        c->apply_window_int16 = ff_apply_window_int16_round_mmxext;
    }
#endif /* HAVE_MMXEXT_EXTERNAL */
}

static void dsputil_init_3dnow(DSPContext *c, AVCodecContext *avctx,
                               int mm_flags)
{
    const int high_bit_depth = avctx->bits_per_raw_sample > 8;

#if HAVE_INLINE_ASM
    if (!high_bit_depth) {
        c->put_pixels_tab[0][1] = put_pixels16_x2_3dnow;
        c->put_pixels_tab[0][2] = put_pixels16_y2_3dnow;

        c->avg_pixels_tab[0][0] = avg_pixels16_3dnow;
        c->avg_pixels_tab[0][1] = avg_pixels16_x2_3dnow;
        c->avg_pixels_tab[0][2] = avg_pixels16_y2_3dnow;

        c->put_pixels_tab[1][1] = put_pixels8_x2_3dnow;
        c->put_pixels_tab[1][2] = put_pixels8_y2_3dnow;

        c->avg_pixels_tab[1][0] = avg_pixels8_3dnow;
        c->avg_pixels_tab[1][1] = avg_pixels8_x2_3dnow;
        c->avg_pixels_tab[1][2] = avg_pixels8_y2_3dnow;

        if (!(avctx->flags & CODEC_FLAG_BITEXACT)){
            c->put_no_rnd_pixels_tab[0][1] = put_no_rnd_pixels16_x2_3dnow;
            c->put_no_rnd_pixels_tab[0][2] = put_no_rnd_pixels16_y2_3dnow;
            c->put_no_rnd_pixels_tab[1][1] = put_no_rnd_pixels8_x2_3dnow;
            c->put_no_rnd_pixels_tab[1][2] = put_no_rnd_pixels8_y2_3dnow;

            c->avg_pixels_tab[0][3] = avg_pixels16_xy2_3dnow;
            c->avg_pixels_tab[1][3] = avg_pixels8_xy2_3dnow;
        }
    }

    if (CONFIG_VP3_DECODER && (avctx->codec_id == AV_CODEC_ID_VP3 ||
                               avctx->codec_id == AV_CODEC_ID_THEORA)) {
        c->put_no_rnd_pixels_tab[1][1] = put_no_rnd_pixels8_x2_exact_3dnow;
        c->put_no_rnd_pixels_tab[1][2] = put_no_rnd_pixels8_y2_exact_3dnow;
    }
#endif /* HAVE_INLINE_ASM */

#if HAVE_YASM
    if (!high_bit_depth && CONFIG_H264CHROMA) {
        c->avg_h264_chroma_pixels_tab[0] = ff_avg_h264_chroma_mc8_rnd_3dnow;
        c->avg_h264_chroma_pixels_tab[1] = ff_avg_h264_chroma_mc4_3dnow;
    }
#endif /* HAVE_YASM */
}

static void dsputil_init_sse(DSPContext *c, AVCodecContext *avctx, int mm_flags)
{
    const int high_bit_depth = avctx->bits_per_raw_sample > 8;

#if HAVE_INLINE_ASM
    if (!high_bit_depth) {
        if (!(CONFIG_MPEG_XVMC_DECODER && avctx->xvmc_acceleration > 1)) {
            /* XvMCCreateBlocks() may not allocate 16-byte aligned blocks */
            c->clear_block  = clear_block_sse;
            c->clear_blocks = clear_blocks_sse;
        }
    }

    c->vector_clipf = vector_clipf_sse;
#endif /* HAVE_INLINE_ASM */

#if HAVE_YASM
#if HAVE_INLINE_ASM && CONFIG_VIDEODSP
    c->gmc = gmc_sse;
#endif
#endif /* HAVE_YASM */
}

static void dsputil_init_sse2(DSPContext *c, AVCodecContext *avctx,
                              int mm_flags)
{
    const int bit_depth      = avctx->bits_per_raw_sample;
    const int high_bit_depth = bit_depth > 8;

#if HAVE_SSE2_INLINE
    if (!high_bit_depth && avctx->idct_algo == FF_IDCT_XVIDMMX) {
        c->idct_put              = ff_idct_xvid_sse2_put;
        c->idct_add              = ff_idct_xvid_sse2_add;
        c->idct                  = ff_idct_xvid_sse2;
        c->idct_permutation_type = FF_SSE2_IDCT_PERM;
    }
#endif /* HAVE_SSE2_INLINE */

#if HAVE_SSE2_EXTERNAL
    if (!(mm_flags & AV_CPU_FLAG_SSE2SLOW)) {
        // these functions are slower than mmx on AMD, but faster on Intel
        if (!high_bit_depth) {
            c->put_pixels_tab[0][0]        = ff_put_pixels16_sse2;
            c->put_no_rnd_pixels_tab[0][0] = ff_put_pixels16_sse2;
            c->avg_pixels_tab[0][0]        = ff_avg_pixels16_sse2;
            if (CONFIG_H264QPEL)
                H264_QPEL_FUNCS(0, 0, sse2);
        }
    }

    if (!high_bit_depth && CONFIG_H264QPEL) {
        H264_QPEL_FUNCS(0, 1, sse2);
        H264_QPEL_FUNCS(0, 2, sse2);
        H264_QPEL_FUNCS(0, 3, sse2);
        H264_QPEL_FUNCS(1, 1, sse2);
        H264_QPEL_FUNCS(1, 2, sse2);
        H264_QPEL_FUNCS(1, 3, sse2);
        H264_QPEL_FUNCS(2, 1, sse2);
        H264_QPEL_FUNCS(2, 2, sse2);
        H264_QPEL_FUNCS(2, 3, sse2);
        H264_QPEL_FUNCS(3, 1, sse2);
        H264_QPEL_FUNCS(3, 2, sse2);
        H264_QPEL_FUNCS(3, 3, sse2);
    }

    if (bit_depth == 10) {
        if (CONFIG_H264QPEL) {
            SET_QPEL_FUNCS(put_h264_qpel, 0, 16, 10_sse2, ff_);
            SET_QPEL_FUNCS(put_h264_qpel, 1,  8, 10_sse2, ff_);
            SET_QPEL_FUNCS(avg_h264_qpel, 0, 16, 10_sse2, ff_);
            SET_QPEL_FUNCS(avg_h264_qpel, 1,  8, 10_sse2, ff_);
            H264_QPEL_FUNCS_10(1, 0, sse2_cache64);
            H264_QPEL_FUNCS_10(2, 0, sse2_cache64);
            H264_QPEL_FUNCS_10(3, 0, sse2_cache64);
        }
        if (CONFIG_H264CHROMA) {
            c->put_h264_chroma_pixels_tab[0] = ff_put_h264_chroma_mc8_10_sse2;
            c->avg_h264_chroma_pixels_tab[0] = ff_avg_h264_chroma_mc8_10_sse2;
        }
    }

    c->scalarproduct_int16          = ff_scalarproduct_int16_sse2;
    c->scalarproduct_and_madd_int16 = ff_scalarproduct_and_madd_int16_sse2;
    if (mm_flags & AV_CPU_FLAG_ATOM) {
        c->vector_clip_int32 = ff_vector_clip_int32_int_sse2;
    } else {
        c->vector_clip_int32 = ff_vector_clip_int32_sse2;
    }
    if (avctx->flags & CODEC_FLAG_BITEXACT) {
        c->apply_window_int16 = ff_apply_window_int16_sse2;
    } else if (!(mm_flags & AV_CPU_FLAG_SSE2SLOW)) {
        c->apply_window_int16 = ff_apply_window_int16_round_sse2;
    }
    c->bswap_buf = ff_bswap32_buf_sse2;
#endif /* HAVE_SSE2_EXTERNAL */
}

static void dsputil_init_ssse3(DSPContext *c, AVCodecContext *avctx,
                               int mm_flags)
{
#if HAVE_SSSE3_EXTERNAL
    const int high_bit_depth = avctx->bits_per_raw_sample > 8;
    const int bit_depth      = avctx->bits_per_raw_sample;

    if (!high_bit_depth && CONFIG_H264QPEL) {
        H264_QPEL_FUNCS(1, 0, ssse3);
        H264_QPEL_FUNCS(1, 1, ssse3);
        H264_QPEL_FUNCS(1, 2, ssse3);
        H264_QPEL_FUNCS(1, 3, ssse3);
        H264_QPEL_FUNCS(2, 0, ssse3);
        H264_QPEL_FUNCS(2, 1, ssse3);
        H264_QPEL_FUNCS(2, 2, ssse3);
        H264_QPEL_FUNCS(2, 3, ssse3);
        H264_QPEL_FUNCS(3, 0, ssse3);
        H264_QPEL_FUNCS(3, 1, ssse3);
        H264_QPEL_FUNCS(3, 2, ssse3);
        H264_QPEL_FUNCS(3, 3, ssse3);
    }
    if (bit_depth == 10 && CONFIG_H264QPEL) {
        H264_QPEL_FUNCS_10(1, 0, ssse3_cache64);
        H264_QPEL_FUNCS_10(2, 0, ssse3_cache64);
        H264_QPEL_FUNCS_10(3, 0, ssse3_cache64);
    }
    if (!high_bit_depth && CONFIG_H264CHROMA) {
        c->put_h264_chroma_pixels_tab[0] = ff_put_h264_chroma_mc8_rnd_ssse3;
        c->avg_h264_chroma_pixels_tab[0] = ff_avg_h264_chroma_mc8_rnd_ssse3;
        c->put_h264_chroma_pixels_tab[1] = ff_put_h264_chroma_mc4_ssse3;
        c->avg_h264_chroma_pixels_tab[1] = ff_avg_h264_chroma_mc4_ssse3;
    }
    c->add_hfyu_left_prediction = ff_add_hfyu_left_prediction_ssse3;
    if (mm_flags & AV_CPU_FLAG_SSE4) // not really sse4, just slow on Conroe
        c->add_hfyu_left_prediction = ff_add_hfyu_left_prediction_sse4;

    if (mm_flags & AV_CPU_FLAG_ATOM)
        c->apply_window_int16 = ff_apply_window_int16_ssse3_atom;
    else
        c->apply_window_int16 = ff_apply_window_int16_ssse3;
    if (!(mm_flags & (AV_CPU_FLAG_SSE42|AV_CPU_FLAG_3DNOW))) // cachesplit
        c->scalarproduct_and_madd_int16 = ff_scalarproduct_and_madd_int16_ssse3;
    c->bswap_buf = ff_bswap32_buf_ssse3;
#endif /* HAVE_SSSE3_EXTERNAL */
}

static void dsputil_init_sse4(DSPContext *c, AVCodecContext *avctx,
                              int mm_flags)
{
#if HAVE_SSE4_EXTERNAL
    c->vector_clip_int32 = ff_vector_clip_int32_sse4;
#endif /* HAVE_SSE4_EXTERNAL */
}

static void dsputil_init_avx(DSPContext *c, AVCodecContext *avctx, int mm_flags)
{
#if HAVE_AVX_EXTERNAL
    const int bit_depth = avctx->bits_per_raw_sample;

    if (bit_depth == 10) {
        // AVX implies !cache64.
        // TODO: Port cache(32|64) detection from x264.
        if (CONFIG_H264QPEL) {
            H264_QPEL_FUNCS_10(1, 0, sse2);
            H264_QPEL_FUNCS_10(2, 0, sse2);
            H264_QPEL_FUNCS_10(3, 0, sse2);
        }

        if (CONFIG_H264CHROMA) {
            c->put_h264_chroma_pixels_tab[0] = ff_put_h264_chroma_mc8_10_avx;
            c->avg_h264_chroma_pixels_tab[0] = ff_avg_h264_chroma_mc8_10_avx;
        }
    }
#endif /* HAVE_AVX_EXTERNAL */
}

void ff_dsputil_init_mmx(DSPContext *c, AVCodecContext *avctx)
{
    int mm_flags = av_get_cpu_flags();

#if HAVE_7REGS && HAVE_INLINE_ASM
    if (mm_flags & AV_CPU_FLAG_CMOV)
        c->add_hfyu_median_prediction = add_hfyu_median_prediction_cmov;
#endif

    if (mm_flags & AV_CPU_FLAG_MMX) {
#if HAVE_INLINE_ASM
        const int idct_algo = avctx->idct_algo;

        if (avctx->lowres == 0 && avctx->bits_per_raw_sample <= 8) {
            if (idct_algo == FF_IDCT_AUTO || idct_algo == FF_IDCT_SIMPLEMMX) {
                c->idct_put              = ff_simple_idct_put_mmx;
                c->idct_add              = ff_simple_idct_add_mmx;
                c->idct                  = ff_simple_idct_mmx;
                c->idct_permutation_type = FF_SIMPLE_IDCT_PERM;
#if CONFIG_GPL
            } else if (idct_algo == FF_IDCT_LIBMPEG2MMX) {
                if (mm_flags & AV_CPU_FLAG_MMX2) {
                    c->idct_put = ff_libmpeg2mmx2_idct_put;
                    c->idct_add = ff_libmpeg2mmx2_idct_add;
                    c->idct     = ff_mmxext_idct;
                } else {
                    c->idct_put = ff_libmpeg2mmx_idct_put;
                    c->idct_add = ff_libmpeg2mmx_idct_add;
                    c->idct     = ff_mmx_idct;
                }
                c->idct_permutation_type = FF_LIBMPEG2_IDCT_PERM;
#endif
            } else if (idct_algo == FF_IDCT_XVIDMMX) {
                if (mm_flags & AV_CPU_FLAG_SSE2) {
                    c->idct_put              = ff_idct_xvid_sse2_put;
                    c->idct_add              = ff_idct_xvid_sse2_add;
                    c->idct                  = ff_idct_xvid_sse2;
                    c->idct_permutation_type = FF_SSE2_IDCT_PERM;
                } else if (mm_flags & AV_CPU_FLAG_MMXEXT) {
                    c->idct_put              = ff_idct_xvid_mmxext_put;
                    c->idct_add              = ff_idct_xvid_mmxext_add;
                    c->idct                  = ff_idct_xvid_mmxext;
                } else {
                    c->idct_put              = ff_idct_xvid_mmx_put;
                    c->idct_add              = ff_idct_xvid_mmx_add;
                    c->idct                  = ff_idct_xvid_mmx;
                }
            }
        }
#endif /* HAVE_INLINE_ASM */

        dsputil_init_mmx(c, avctx, mm_flags);
    }

    if (mm_flags & AV_CPU_FLAG_MMXEXT)
        dsputil_init_mmxext(c, avctx, mm_flags);

    if (mm_flags & AV_CPU_FLAG_3DNOW)
        dsputil_init_3dnow(c, avctx, mm_flags);

    if (mm_flags & AV_CPU_FLAG_SSE)
        dsputil_init_sse(c, avctx, mm_flags);

    if (mm_flags & AV_CPU_FLAG_SSE2)
        dsputil_init_sse2(c, avctx, mm_flags);

    if (mm_flags & AV_CPU_FLAG_SSSE3)
        dsputil_init_ssse3(c, avctx, mm_flags);

    if (mm_flags & AV_CPU_FLAG_SSE4)
        dsputil_init_sse4(c, avctx, mm_flags);

    if (mm_flags & AV_CPU_FLAG_AVX)
        dsputil_init_avx(c, avctx, mm_flags);

    if (CONFIG_ENCODERS)
        ff_dsputilenc_init_mmx(c, avctx);
}<|MERGE_RESOLUTION|>--- conflicted
+++ resolved
@@ -2053,15 +2053,6 @@
         c->clear_blocks = clear_blocks_mmx;
         c->draw_edges   = draw_edges_mmx;
 
-<<<<<<< HEAD
-        SET_HPEL_FUNCS(put,        0, 16, mmx);
-        SET_HPEL_FUNCS(put_no_rnd, 0, 16, mmx);
-        SET_HPEL_FUNCS(avg,        0, 16, mmx);
-        SET_HPEL_FUNCS(avg_no_rnd, 0, 16, mmx);
-        SET_HPEL_FUNCS(put,        1,  8, mmx);
-        SET_HPEL_FUNCS(put_no_rnd, 1,  8, mmx);
-        SET_HPEL_FUNCS(avg,        1,  8, mmx);
-=======
         SET_HPEL_FUNCS(put,        [0], 16, mmx);
         SET_HPEL_FUNCS(put_no_rnd, [0], 16, mmx);
         SET_HPEL_FUNCS(avg,        [0], 16, mmx);
@@ -2069,22 +2060,6 @@
         SET_HPEL_FUNCS(put,        [1],  8, mmx);
         SET_HPEL_FUNCS(put_no_rnd, [1],  8, mmx);
         SET_HPEL_FUNCS(avg,        [1],  8, mmx);
-
-        switch (avctx->idct_algo) {
-        case FF_IDCT_AUTO:
-        case FF_IDCT_SIMPLEMMX:
-            c->idct_put              = ff_simple_idct_put_mmx;
-            c->idct_add              = ff_simple_idct_add_mmx;
-            c->idct                  = ff_simple_idct_mmx;
-            c->idct_permutation_type = FF_SIMPLE_IDCT_PERM;
-            break;
-        case FF_IDCT_XVIDMMX:
-            c->idct_put              = ff_idct_xvid_mmx_put;
-            c->idct_add              = ff_idct_xvid_mmx_add;
-            c->idct                  = ff_idct_xvid_mmx;
-            break;
-        }
->>>>>>> baf35bb4
     }
 
 #if ARCH_X86_32 || !HAVE_YASM
