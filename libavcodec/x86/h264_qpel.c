/*
 * Copyright (c) 2004-2005 Michael Niedermayer, Loren Merritt
 * Copyright (c) 2011 Daniel Kang
 *
 * This file is part of FFmpeg.
 *
 * FFmpeg is free software; you can redistribute it and/or
 * modify it under the terms of the GNU Lesser General Public
 * License as published by the Free Software Foundation; either
 * version 2.1 of the License, or (at your option) any later version.
 *
 * FFmpeg is distributed in the hope that it will be useful,
 * but WITHOUT ANY WARRANTY; without even the implied warranty of
 * MERCHANTABILITY or FITNESS FOR A PARTICULAR PURPOSE.  See the GNU
 * Lesser General Public License for more details.
 *
 * You should have received a copy of the GNU Lesser General Public
 * License along with FFmpeg; if not, write to the Free Software
 * Foundation, Inc., 51 Franklin Street, Fifth Floor, Boston, MA 02110-1301 USA
 */

#include "dsputil_mmx.h"

#if HAVE_INLINE_ASM

/***********************************/
/* motion compensation */

#define QPEL_H264V_MM(A,B,C,D,E,F,OP,T,Z,d,q)\
        "mov"#q" "#C", "#T"         \n\t"\
        "mov"#d" (%0), "#F"         \n\t"\
        "paddw "#D", "#T"           \n\t"\
        "psllw $2, "#T"             \n\t"\
        "psubw "#B", "#T"           \n\t"\
        "psubw "#E", "#T"           \n\t"\
        "punpcklbw "#Z", "#F"       \n\t"\
        "pmullw "MANGLE(ff_pw_5)", "#T"\n\t"\
        "paddw "MANGLE(ff_pw_16)", "#A"\n\t"\
        "add %2, %0                 \n\t"\
        "paddw "#F", "#A"           \n\t"\
        "paddw "#A", "#T"           \n\t"\
        "psraw $5, "#T"             \n\t"\
        "packuswb "#T", "#T"        \n\t"\
        OP(T, (%1), A, d)\
        "add %3, %1                 \n\t"

#define QPEL_H264HV_MM(A,B,C,D,E,F,OF,T,Z,d,q)\
        "mov"#q" "#C", "#T"         \n\t"\
        "mov"#d" (%0), "#F"         \n\t"\
        "paddw "#D", "#T"           \n\t"\
        "psllw $2, "#T"             \n\t"\
        "paddw "MANGLE(ff_pw_16)", "#A"\n\t"\
        "psubw "#B", "#T"           \n\t"\
        "psubw "#E", "#T"           \n\t"\
        "punpcklbw "#Z", "#F"       \n\t"\
        "pmullw "MANGLE(ff_pw_5)", "#T"\n\t"\
        "paddw "#F", "#A"           \n\t"\
        "add %2, %0                 \n\t"\
        "paddw "#A", "#T"           \n\t"\
        "mov"#q" "#T", "#OF"(%1)    \n\t"

#define QPEL_H264V(A,B,C,D,E,F,OP) QPEL_H264V_MM(A,B,C,D,E,F,OP,%%mm6,%%mm7,d,q)
#define QPEL_H264HV(A,B,C,D,E,F,OF) QPEL_H264HV_MM(A,B,C,D,E,F,OF,%%mm6,%%mm7,d,q)
#define QPEL_H264V_XMM(A,B,C,D,E,F,OP) QPEL_H264V_MM(A,B,C,D,E,F,OP,%%xmm6,%%xmm7,q,dqa)
#define QPEL_H264HV_XMM(A,B,C,D,E,F,OF) QPEL_H264HV_MM(A,B,C,D,E,F,OF,%%xmm6,%%xmm7,q,dqa)


#define QPEL_H264(OPNAME, OP, MMX)\
static av_noinline void OPNAME ## h264_qpel4_h_lowpass_ ## MMX(uint8_t *dst, uint8_t *src, int dstStride, int srcStride){\
    int h=4;\
\
    __asm__ volatile(\
        "pxor %%mm7, %%mm7          \n\t"\
        "movq "MANGLE(ff_pw_5) ", %%mm4\n\t"\
        "movq "MANGLE(ff_pw_16)", %%mm5\n\t"\
        "1:                         \n\t"\
        "movd  -1(%0), %%mm1        \n\t"\
        "movd    (%0), %%mm2        \n\t"\
        "movd   1(%0), %%mm3        \n\t"\
        "movd   2(%0), %%mm0        \n\t"\
        "punpcklbw %%mm7, %%mm1     \n\t"\
        "punpcklbw %%mm7, %%mm2     \n\t"\
        "punpcklbw %%mm7, %%mm3     \n\t"\
        "punpcklbw %%mm7, %%mm0     \n\t"\
        "paddw %%mm0, %%mm1         \n\t"\
        "paddw %%mm3, %%mm2         \n\t"\
        "movd  -2(%0), %%mm0        \n\t"\
        "movd   3(%0), %%mm3        \n\t"\
        "punpcklbw %%mm7, %%mm0     \n\t"\
        "punpcklbw %%mm7, %%mm3     \n\t"\
        "paddw %%mm3, %%mm0         \n\t"\
        "psllw $2, %%mm2            \n\t"\
        "psubw %%mm1, %%mm2         \n\t"\
        "pmullw %%mm4, %%mm2        \n\t"\
        "paddw %%mm5, %%mm0         \n\t"\
        "paddw %%mm2, %%mm0         \n\t"\
        "psraw $5, %%mm0            \n\t"\
        "packuswb %%mm0, %%mm0      \n\t"\
        OP(%%mm0, (%1),%%mm6, d)\
        "add %3, %0                 \n\t"\
        "add %4, %1                 \n\t"\
        "decl %2                    \n\t"\
        " jnz 1b                    \n\t"\
        : "+a"(src), "+c"(dst), "+g"(h)\
        : "d"((x86_reg)srcStride), "S"((x86_reg)dstStride)\
        : "memory"\
    );\
}\
static av_noinline void OPNAME ## h264_qpel4_h_lowpass_l2_ ## MMX(uint8_t *dst, uint8_t *src, uint8_t *src2, int dstStride, int src2Stride){\
    int h=4;\
    __asm__ volatile(\
        "pxor %%mm7, %%mm7          \n\t"\
        "movq %0, %%mm4             \n\t"\
        "movq %1, %%mm5             \n\t"\
        :: "m"(ff_pw_5), "m"(ff_pw_16)\
    );\
    do{\
    __asm__ volatile(\
        "movd  -1(%0), %%mm1        \n\t"\
        "movd    (%0), %%mm2        \n\t"\
        "movd   1(%0), %%mm3        \n\t"\
        "movd   2(%0), %%mm0        \n\t"\
        "punpcklbw %%mm7, %%mm1     \n\t"\
        "punpcklbw %%mm7, %%mm2     \n\t"\
        "punpcklbw %%mm7, %%mm3     \n\t"\
        "punpcklbw %%mm7, %%mm0     \n\t"\
        "paddw %%mm0, %%mm1         \n\t"\
        "paddw %%mm3, %%mm2         \n\t"\
        "movd  -2(%0), %%mm0        \n\t"\
        "movd   3(%0), %%mm3        \n\t"\
        "punpcklbw %%mm7, %%mm0     \n\t"\
        "punpcklbw %%mm7, %%mm3     \n\t"\
        "paddw %%mm3, %%mm0         \n\t"\
        "psllw $2, %%mm2            \n\t"\
        "psubw %%mm1, %%mm2         \n\t"\
        "pmullw %%mm4, %%mm2        \n\t"\
        "paddw %%mm5, %%mm0         \n\t"\
        "paddw %%mm2, %%mm0         \n\t"\
        "movd   (%2), %%mm3         \n\t"\
        "psraw $5, %%mm0            \n\t"\
        "packuswb %%mm0, %%mm0      \n\t"\
        PAVGB" %%mm3, %%mm0         \n\t"\
        OP(%%mm0, (%1),%%mm6, d)\
        "add %4, %0                 \n\t"\
        "add %4, %1                 \n\t"\
        "add %3, %2                 \n\t"\
        : "+a"(src), "+c"(dst), "+d"(src2)\
        : "D"((x86_reg)src2Stride), "S"((x86_reg)dstStride)\
        : "memory"\
    );\
    }while(--h);\
}\
static av_noinline void OPNAME ## h264_qpel4_v_lowpass_ ## MMX(uint8_t *dst, uint8_t *src, int dstStride, int srcStride){\
    src -= 2*srcStride;\
    __asm__ volatile(\
        "pxor %%mm7, %%mm7          \n\t"\
        "movd (%0), %%mm0           \n\t"\
        "add %2, %0                 \n\t"\
        "movd (%0), %%mm1           \n\t"\
        "add %2, %0                 \n\t"\
        "movd (%0), %%mm2           \n\t"\
        "add %2, %0                 \n\t"\
        "movd (%0), %%mm3           \n\t"\
        "add %2, %0                 \n\t"\
        "movd (%0), %%mm4           \n\t"\
        "add %2, %0                 \n\t"\
        "punpcklbw %%mm7, %%mm0     \n\t"\
        "punpcklbw %%mm7, %%mm1     \n\t"\
        "punpcklbw %%mm7, %%mm2     \n\t"\
        "punpcklbw %%mm7, %%mm3     \n\t"\
        "punpcklbw %%mm7, %%mm4     \n\t"\
        QPEL_H264V(%%mm0, %%mm1, %%mm2, %%mm3, %%mm4, %%mm5, OP)\
        QPEL_H264V(%%mm1, %%mm2, %%mm3, %%mm4, %%mm5, %%mm0, OP)\
        QPEL_H264V(%%mm2, %%mm3, %%mm4, %%mm5, %%mm0, %%mm1, OP)\
        QPEL_H264V(%%mm3, %%mm4, %%mm5, %%mm0, %%mm1, %%mm2, OP)\
         \
        : "+a"(src), "+c"(dst)\
        : "S"((x86_reg)srcStride), "D"((x86_reg)dstStride), "m"(ff_pw_5), "m"(ff_pw_16)\
        : "memory"\
    );\
}\
static av_noinline void OPNAME ## h264_qpel4_hv_lowpass_ ## MMX(uint8_t *dst, int16_t *tmp, uint8_t *src, int dstStride, int tmpStride, int srcStride){\
    int h=4;\
    int w=3;\
    src -= 2*srcStride+2;\
    while(w--){\
        __asm__ volatile(\
            "pxor %%mm7, %%mm7      \n\t"\
            "movd (%0), %%mm0       \n\t"\
            "add %2, %0             \n\t"\
            "movd (%0), %%mm1       \n\t"\
            "add %2, %0             \n\t"\
            "movd (%0), %%mm2       \n\t"\
            "add %2, %0             \n\t"\
            "movd (%0), %%mm3       \n\t"\
            "add %2, %0             \n\t"\
            "movd (%0), %%mm4       \n\t"\
            "add %2, %0             \n\t"\
            "punpcklbw %%mm7, %%mm0 \n\t"\
            "punpcklbw %%mm7, %%mm1 \n\t"\
            "punpcklbw %%mm7, %%mm2 \n\t"\
            "punpcklbw %%mm7, %%mm3 \n\t"\
            "punpcklbw %%mm7, %%mm4 \n\t"\
            QPEL_H264HV(%%mm0, %%mm1, %%mm2, %%mm3, %%mm4, %%mm5, 0*8*3)\
            QPEL_H264HV(%%mm1, %%mm2, %%mm3, %%mm4, %%mm5, %%mm0, 1*8*3)\
            QPEL_H264HV(%%mm2, %%mm3, %%mm4, %%mm5, %%mm0, %%mm1, 2*8*3)\
            QPEL_H264HV(%%mm3, %%mm4, %%mm5, %%mm0, %%mm1, %%mm2, 3*8*3)\
             \
            : "+a"(src)\
            : "c"(tmp), "S"((x86_reg)srcStride)\
            : "memory"\
        );\
        tmp += 4;\
        src += 4 - 9*srcStride;\
    }\
    tmp -= 3*4;\
    __asm__ volatile(\
        "1:                         \n\t"\
        "movq     (%0), %%mm0       \n\t"\
        "paddw  10(%0), %%mm0       \n\t"\
        "movq    2(%0), %%mm1       \n\t"\
        "paddw   8(%0), %%mm1       \n\t"\
        "movq    4(%0), %%mm2       \n\t"\
        "paddw   6(%0), %%mm2       \n\t"\
        "psubw %%mm1, %%mm0         \n\t"/*a-b   (abccba)*/\
        "psraw $2, %%mm0            \n\t"/*(a-b)/4 */\
        "psubw %%mm1, %%mm0         \n\t"/*(a-b)/4-b */\
        "paddsw %%mm2, %%mm0        \n\t"\
        "psraw $2, %%mm0            \n\t"/*((a-b)/4-b+c)/4 */\
        "paddw %%mm2, %%mm0         \n\t"/*(a-5*b+20*c)/16 */\
        "psraw $6, %%mm0            \n\t"\
        "packuswb %%mm0, %%mm0      \n\t"\
        OP(%%mm0, (%1),%%mm7, d)\
        "add $24, %0                \n\t"\
        "add %3, %1                 \n\t"\
        "decl %2                    \n\t"\
        " jnz 1b                    \n\t"\
        : "+a"(tmp), "+c"(dst), "+g"(h)\
        : "S"((x86_reg)dstStride)\
        : "memory"\
    );\
}\
\
static av_noinline void OPNAME ## h264_qpel8_h_lowpass_ ## MMX(uint8_t *dst, uint8_t *src, int dstStride, int srcStride){\
    int h=8;\
    __asm__ volatile(\
        "pxor %%mm7, %%mm7          \n\t"\
        "movq "MANGLE(ff_pw_5)", %%mm6\n\t"\
        "1:                         \n\t"\
        "movq    (%0), %%mm0        \n\t"\
        "movq   1(%0), %%mm2        \n\t"\
        "movq %%mm0, %%mm1          \n\t"\
        "movq %%mm2, %%mm3          \n\t"\
        "punpcklbw %%mm7, %%mm0     \n\t"\
        "punpckhbw %%mm7, %%mm1     \n\t"\
        "punpcklbw %%mm7, %%mm2     \n\t"\
        "punpckhbw %%mm7, %%mm3     \n\t"\
        "paddw %%mm2, %%mm0         \n\t"\
        "paddw %%mm3, %%mm1         \n\t"\
        "psllw $2, %%mm0            \n\t"\
        "psllw $2, %%mm1            \n\t"\
        "movq   -1(%0), %%mm2       \n\t"\
        "movq    2(%0), %%mm4       \n\t"\
        "movq %%mm2, %%mm3          \n\t"\
        "movq %%mm4, %%mm5          \n\t"\
        "punpcklbw %%mm7, %%mm2     \n\t"\
        "punpckhbw %%mm7, %%mm3     \n\t"\
        "punpcklbw %%mm7, %%mm4     \n\t"\
        "punpckhbw %%mm7, %%mm5     \n\t"\
        "paddw %%mm4, %%mm2         \n\t"\
        "paddw %%mm3, %%mm5         \n\t"\
        "psubw %%mm2, %%mm0         \n\t"\
        "psubw %%mm5, %%mm1         \n\t"\
        "pmullw %%mm6, %%mm0        \n\t"\
        "pmullw %%mm6, %%mm1        \n\t"\
        "movd   -2(%0), %%mm2       \n\t"\
        "movd    7(%0), %%mm5       \n\t"\
        "punpcklbw %%mm7, %%mm2     \n\t"\
        "punpcklbw %%mm7, %%mm5     \n\t"\
        "paddw %%mm3, %%mm2         \n\t"\
        "paddw %%mm5, %%mm4         \n\t"\
        "movq "MANGLE(ff_pw_16)", %%mm5\n\t"\
        "paddw %%mm5, %%mm2         \n\t"\
        "paddw %%mm5, %%mm4         \n\t"\
        "paddw %%mm2, %%mm0         \n\t"\
        "paddw %%mm4, %%mm1         \n\t"\
        "psraw $5, %%mm0            \n\t"\
        "psraw $5, %%mm1            \n\t"\
        "packuswb %%mm1, %%mm0      \n\t"\
        OP(%%mm0, (%1),%%mm5, q)\
        "add %3, %0                 \n\t"\
        "add %4, %1                 \n\t"\
        "decl %2                    \n\t"\
        " jnz 1b                    \n\t"\
        : "+a"(src), "+c"(dst), "+g"(h)\
        : "d"((x86_reg)srcStride), "S"((x86_reg)dstStride)\
        : "memory"\
    );\
}\
\
static av_noinline void OPNAME ## h264_qpel8_h_lowpass_l2_ ## MMX(uint8_t *dst, uint8_t *src, uint8_t *src2, int dstStride, int src2Stride){\
    int h=8;\
    __asm__ volatile(\
        "pxor %%mm7, %%mm7          \n\t"\
        "movq "MANGLE(ff_pw_5)", %%mm6\n\t"\
        "1:                         \n\t"\
        "movq    (%0), %%mm0        \n\t"\
        "movq   1(%0), %%mm2        \n\t"\
        "movq %%mm0, %%mm1          \n\t"\
        "movq %%mm2, %%mm3          \n\t"\
        "punpcklbw %%mm7, %%mm0     \n\t"\
        "punpckhbw %%mm7, %%mm1     \n\t"\
        "punpcklbw %%mm7, %%mm2     \n\t"\
        "punpckhbw %%mm7, %%mm3     \n\t"\
        "paddw %%mm2, %%mm0         \n\t"\
        "paddw %%mm3, %%mm1         \n\t"\
        "psllw $2, %%mm0            \n\t"\
        "psllw $2, %%mm1            \n\t"\
        "movq   -1(%0), %%mm2       \n\t"\
        "movq    2(%0), %%mm4       \n\t"\
        "movq %%mm2, %%mm3          \n\t"\
        "movq %%mm4, %%mm5          \n\t"\
        "punpcklbw %%mm7, %%mm2     \n\t"\
        "punpckhbw %%mm7, %%mm3     \n\t"\
        "punpcklbw %%mm7, %%mm4     \n\t"\
        "punpckhbw %%mm7, %%mm5     \n\t"\
        "paddw %%mm4, %%mm2         \n\t"\
        "paddw %%mm3, %%mm5         \n\t"\
        "psubw %%mm2, %%mm0         \n\t"\
        "psubw %%mm5, %%mm1         \n\t"\
        "pmullw %%mm6, %%mm0        \n\t"\
        "pmullw %%mm6, %%mm1        \n\t"\
        "movd   -2(%0), %%mm2       \n\t"\
        "movd    7(%0), %%mm5       \n\t"\
        "punpcklbw %%mm7, %%mm2     \n\t"\
        "punpcklbw %%mm7, %%mm5     \n\t"\
        "paddw %%mm3, %%mm2         \n\t"\
        "paddw %%mm5, %%mm4         \n\t"\
        "movq "MANGLE(ff_pw_16)", %%mm5\n\t"\
        "paddw %%mm5, %%mm2         \n\t"\
        "paddw %%mm5, %%mm4         \n\t"\
        "paddw %%mm2, %%mm0         \n\t"\
        "paddw %%mm4, %%mm1         \n\t"\
        "psraw $5, %%mm0            \n\t"\
        "psraw $5, %%mm1            \n\t"\
        "movq (%2), %%mm4           \n\t"\
        "packuswb %%mm1, %%mm0      \n\t"\
        PAVGB" %%mm4, %%mm0         \n\t"\
        OP(%%mm0, (%1),%%mm5, q)\
        "add %5, %0                 \n\t"\
        "add %5, %1                 \n\t"\
        "add %4, %2                 \n\t"\
        "decl %3                    \n\t"\
        "jg 1b                      \n\t"\
        : "+a"(src), "+c"(dst), "+d"(src2), "+g"(h)\
        : "D"((x86_reg)src2Stride), "S"((x86_reg)dstStride)\
        : "memory"\
    );\
}\
\
static av_noinline void OPNAME ## h264_qpel8or16_v_lowpass_ ## MMX(uint8_t *dst, uint8_t *src, int dstStride, int srcStride, int h){\
    int w= 2;\
    src -= 2*srcStride;\
    \
    while(w--){\
        __asm__ volatile(\
            "pxor %%mm7, %%mm7          \n\t"\
            "movd (%0), %%mm0           \n\t"\
            "add %2, %0                 \n\t"\
            "movd (%0), %%mm1           \n\t"\
            "add %2, %0                 \n\t"\
            "movd (%0), %%mm2           \n\t"\
            "add %2, %0                 \n\t"\
            "movd (%0), %%mm3           \n\t"\
            "add %2, %0                 \n\t"\
            "movd (%0), %%mm4           \n\t"\
            "add %2, %0                 \n\t"\
            "punpcklbw %%mm7, %%mm0     \n\t"\
            "punpcklbw %%mm7, %%mm1     \n\t"\
            "punpcklbw %%mm7, %%mm2     \n\t"\
            "punpcklbw %%mm7, %%mm3     \n\t"\
            "punpcklbw %%mm7, %%mm4     \n\t"\
            QPEL_H264V(%%mm0, %%mm1, %%mm2, %%mm3, %%mm4, %%mm5, OP)\
            QPEL_H264V(%%mm1, %%mm2, %%mm3, %%mm4, %%mm5, %%mm0, OP)\
            QPEL_H264V(%%mm2, %%mm3, %%mm4, %%mm5, %%mm0, %%mm1, OP)\
            QPEL_H264V(%%mm3, %%mm4, %%mm5, %%mm0, %%mm1, %%mm2, OP)\
            QPEL_H264V(%%mm4, %%mm5, %%mm0, %%mm1, %%mm2, %%mm3, OP)\
            QPEL_H264V(%%mm5, %%mm0, %%mm1, %%mm2, %%mm3, %%mm4, OP)\
            QPEL_H264V(%%mm0, %%mm1, %%mm2, %%mm3, %%mm4, %%mm5, OP)\
            QPEL_H264V(%%mm1, %%mm2, %%mm3, %%mm4, %%mm5, %%mm0, OP)\
            "cmpl $16, %4               \n\t"\
            "jne 2f                     \n\t"\
            QPEL_H264V(%%mm2, %%mm3, %%mm4, %%mm5, %%mm0, %%mm1, OP)\
            QPEL_H264V(%%mm3, %%mm4, %%mm5, %%mm0, %%mm1, %%mm2, OP)\
            QPEL_H264V(%%mm4, %%mm5, %%mm0, %%mm1, %%mm2, %%mm3, OP)\
            QPEL_H264V(%%mm5, %%mm0, %%mm1, %%mm2, %%mm3, %%mm4, OP)\
            QPEL_H264V(%%mm0, %%mm1, %%mm2, %%mm3, %%mm4, %%mm5, OP)\
            QPEL_H264V(%%mm1, %%mm2, %%mm3, %%mm4, %%mm5, %%mm0, OP)\
            QPEL_H264V(%%mm2, %%mm3, %%mm4, %%mm5, %%mm0, %%mm1, OP)\
            QPEL_H264V(%%mm3, %%mm4, %%mm5, %%mm0, %%mm1, %%mm2, OP)\
            "2:                         \n\t"\
            \
            : "+a"(src), "+c"(dst)\
            : "S"((x86_reg)srcStride), "D"((x86_reg)dstStride), "rm"(h)\
            : "memory"\
        );\
        src += 4-(h+5)*srcStride;\
        dst += 4-h*dstStride;\
    }\
}\
static av_always_inline void OPNAME ## h264_qpel8or16_hv1_lowpass_ ## MMX(int16_t *tmp, uint8_t *src, int tmpStride, int srcStride, int size){\
    int w = (size+8)>>2;\
    src -= 2*srcStride+2;\
    while(w--){\
        __asm__ volatile(\
            "pxor %%mm7, %%mm7      \n\t"\
            "movd (%0), %%mm0       \n\t"\
            "add %2, %0             \n\t"\
            "movd (%0), %%mm1       \n\t"\
            "add %2, %0             \n\t"\
            "movd (%0), %%mm2       \n\t"\
            "add %2, %0             \n\t"\
            "movd (%0), %%mm3       \n\t"\
            "add %2, %0             \n\t"\
            "movd (%0), %%mm4       \n\t"\
            "add %2, %0             \n\t"\
            "punpcklbw %%mm7, %%mm0 \n\t"\
            "punpcklbw %%mm7, %%mm1 \n\t"\
            "punpcklbw %%mm7, %%mm2 \n\t"\
            "punpcklbw %%mm7, %%mm3 \n\t"\
            "punpcklbw %%mm7, %%mm4 \n\t"\
            QPEL_H264HV(%%mm0, %%mm1, %%mm2, %%mm3, %%mm4, %%mm5, 0*48)\
            QPEL_H264HV(%%mm1, %%mm2, %%mm3, %%mm4, %%mm5, %%mm0, 1*48)\
            QPEL_H264HV(%%mm2, %%mm3, %%mm4, %%mm5, %%mm0, %%mm1, 2*48)\
            QPEL_H264HV(%%mm3, %%mm4, %%mm5, %%mm0, %%mm1, %%mm2, 3*48)\
            QPEL_H264HV(%%mm4, %%mm5, %%mm0, %%mm1, %%mm2, %%mm3, 4*48)\
            QPEL_H264HV(%%mm5, %%mm0, %%mm1, %%mm2, %%mm3, %%mm4, 5*48)\
            QPEL_H264HV(%%mm0, %%mm1, %%mm2, %%mm3, %%mm4, %%mm5, 6*48)\
            QPEL_H264HV(%%mm1, %%mm2, %%mm3, %%mm4, %%mm5, %%mm0, 7*48)\
            "cmpl $16, %3           \n\t"\
            "jne 2f                 \n\t"\
            QPEL_H264HV(%%mm2, %%mm3, %%mm4, %%mm5, %%mm0, %%mm1,  8*48)\
            QPEL_H264HV(%%mm3, %%mm4, %%mm5, %%mm0, %%mm1, %%mm2,  9*48)\
            QPEL_H264HV(%%mm4, %%mm5, %%mm0, %%mm1, %%mm2, %%mm3, 10*48)\
            QPEL_H264HV(%%mm5, %%mm0, %%mm1, %%mm2, %%mm3, %%mm4, 11*48)\
            QPEL_H264HV(%%mm0, %%mm1, %%mm2, %%mm3, %%mm4, %%mm5, 12*48)\
            QPEL_H264HV(%%mm1, %%mm2, %%mm3, %%mm4, %%mm5, %%mm0, 13*48)\
            QPEL_H264HV(%%mm2, %%mm3, %%mm4, %%mm5, %%mm0, %%mm1, 14*48)\
            QPEL_H264HV(%%mm3, %%mm4, %%mm5, %%mm0, %%mm1, %%mm2, 15*48)\
            "2:                     \n\t"\
            : "+a"(src)\
            : "c"(tmp), "S"((x86_reg)srcStride), "rm"(size)\
            : "memory"\
            );\
        tmp += 4;\
        src += 4 - (size+5)*srcStride;\
    }\
}\
static av_always_inline void OPNAME ## h264_qpel8or16_hv2_lowpass_ ## MMX(uint8_t *dst, int16_t *tmp, int dstStride, int tmpStride, int size){\
    int w = size>>4;\
    do{\
    int h = size;\
    __asm__ volatile(\
        "1:                         \n\t"\
        "movq     (%0), %%mm0       \n\t"\
        "movq    8(%0), %%mm3       \n\t"\
        "movq    2(%0), %%mm1       \n\t"\
        "movq   10(%0), %%mm4       \n\t"\
        "paddw   %%mm4, %%mm0       \n\t"\
        "paddw   %%mm3, %%mm1       \n\t"\
        "paddw  18(%0), %%mm3       \n\t"\
        "paddw  16(%0), %%mm4       \n\t"\
        "movq    4(%0), %%mm2       \n\t"\
        "movq   12(%0), %%mm5       \n\t"\
        "paddw   6(%0), %%mm2       \n\t"\
        "paddw  14(%0), %%mm5       \n\t"\
        "psubw %%mm1, %%mm0         \n\t"\
        "psubw %%mm4, %%mm3         \n\t"\
        "psraw $2, %%mm0            \n\t"\
        "psraw $2, %%mm3            \n\t"\
        "psubw %%mm1, %%mm0         \n\t"\
        "psubw %%mm4, %%mm3         \n\t"\
        "paddsw %%mm2, %%mm0        \n\t"\
        "paddsw %%mm5, %%mm3        \n\t"\
        "psraw $2, %%mm0            \n\t"\
        "psraw $2, %%mm3            \n\t"\
        "paddw %%mm2, %%mm0         \n\t"\
        "paddw %%mm5, %%mm3         \n\t"\
        "psraw $6, %%mm0            \n\t"\
        "psraw $6, %%mm3            \n\t"\
        "packuswb %%mm3, %%mm0      \n\t"\
        OP(%%mm0, (%1),%%mm7, q)\
        "add $48, %0                \n\t"\
        "add %3, %1                 \n\t"\
        "decl %2                    \n\t"\
        " jnz 1b                    \n\t"\
        : "+a"(tmp), "+c"(dst), "+g"(h)\
        : "S"((x86_reg)dstStride)\
        : "memory"\
    );\
    tmp += 8 - size*24;\
    dst += 8 - size*dstStride;\
    }while(w--);\
}\
\
static void OPNAME ## h264_qpel8_v_lowpass_ ## MMX(uint8_t *dst, uint8_t *src, int dstStride, int srcStride){\
    OPNAME ## h264_qpel8or16_v_lowpass_ ## MMX(dst  , src  , dstStride, srcStride, 8);\
}\
static av_noinline void OPNAME ## h264_qpel16_v_lowpass_ ## MMX(uint8_t *dst, uint8_t *src, int dstStride, int srcStride){\
    OPNAME ## h264_qpel8or16_v_lowpass_ ## MMX(dst  , src  , dstStride, srcStride, 16);\
    OPNAME ## h264_qpel8or16_v_lowpass_ ## MMX(dst+8, src+8, dstStride, srcStride, 16);\
}\
\
static void OPNAME ## h264_qpel16_h_lowpass_ ## MMX(uint8_t *dst, uint8_t *src, int dstStride, int srcStride){\
    OPNAME ## h264_qpel8_h_lowpass_ ## MMX(dst  , src  , dstStride, srcStride);\
    OPNAME ## h264_qpel8_h_lowpass_ ## MMX(dst+8, src+8, dstStride, srcStride);\
    src += 8*srcStride;\
    dst += 8*dstStride;\
    OPNAME ## h264_qpel8_h_lowpass_ ## MMX(dst  , src  , dstStride, srcStride);\
    OPNAME ## h264_qpel8_h_lowpass_ ## MMX(dst+8, src+8, dstStride, srcStride);\
}\
\
static av_noinline void OPNAME ## h264_qpel16_h_lowpass_l2_ ## MMX(uint8_t *dst, uint8_t *src, uint8_t *src2, int dstStride, int src2Stride){\
    OPNAME ## h264_qpel8_h_lowpass_l2_ ## MMX(dst  , src  , src2  , dstStride, src2Stride);\
    OPNAME ## h264_qpel8_h_lowpass_l2_ ## MMX(dst+8, src+8, src2+8, dstStride, src2Stride);\
    src += 8*dstStride;\
    dst += 8*dstStride;\
    src2 += 8*src2Stride;\
    OPNAME ## h264_qpel8_h_lowpass_l2_ ## MMX(dst  , src  , src2  , dstStride, src2Stride);\
    OPNAME ## h264_qpel8_h_lowpass_l2_ ## MMX(dst+8, src+8, src2+8, dstStride, src2Stride);\
}\
\
static av_noinline void OPNAME ## h264_qpel8or16_hv_lowpass_ ## MMX(uint8_t *dst, int16_t *tmp, uint8_t *src, int dstStride, int tmpStride, int srcStride, int size){\
          put_h264_qpel8or16_hv1_lowpass_ ## MMX(tmp, src, tmpStride, srcStride, size);\
    OPNAME ## h264_qpel8or16_hv2_lowpass_ ## MMX(dst, tmp, dstStride, tmpStride, size);\
}\
static void OPNAME ## h264_qpel8_hv_lowpass_ ## MMX(uint8_t *dst, int16_t *tmp, uint8_t *src, int dstStride, int tmpStride, int srcStride){\
    OPNAME ## h264_qpel8or16_hv_lowpass_ ## MMX(dst  , tmp  , src  , dstStride, tmpStride, srcStride, 8);\
}\
\
static void OPNAME ## h264_qpel16_hv_lowpass_ ## MMX(uint8_t *dst, int16_t *tmp, uint8_t *src, int dstStride, int tmpStride, int srcStride){\
    OPNAME ## h264_qpel8or16_hv_lowpass_ ## MMX(dst  , tmp  , src  , dstStride, tmpStride, srcStride, 16);\
}\
\
static av_noinline void OPNAME ## pixels4_l2_shift5_ ## MMX(uint8_t *dst, int16_t *src16, uint8_t *src8, int dstStride, int src8Stride, int h)\
{\
    __asm__ volatile(\
        "movq      (%1), %%mm0          \n\t"\
        "movq    24(%1), %%mm1          \n\t"\
        "psraw      $5,  %%mm0          \n\t"\
        "psraw      $5,  %%mm1          \n\t"\
        "packuswb %%mm0, %%mm0          \n\t"\
        "packuswb %%mm1, %%mm1          \n\t"\
        PAVGB"     (%0), %%mm0          \n\t"\
        PAVGB"  (%0,%3), %%mm1          \n\t"\
        OP(%%mm0, (%2),    %%mm4, d)\
        OP(%%mm1, (%2,%4), %%mm5, d)\
        "lea  (%0,%3,2), %0             \n\t"\
        "lea  (%2,%4,2), %2             \n\t"\
        "movq    48(%1), %%mm0          \n\t"\
        "movq    72(%1), %%mm1          \n\t"\
        "psraw      $5,  %%mm0          \n\t"\
        "psraw      $5,  %%mm1          \n\t"\
        "packuswb %%mm0, %%mm0          \n\t"\
        "packuswb %%mm1, %%mm1          \n\t"\
        PAVGB"     (%0), %%mm0          \n\t"\
        PAVGB"  (%0,%3), %%mm1          \n\t"\
        OP(%%mm0, (%2),    %%mm4, d)\
        OP(%%mm1, (%2,%4), %%mm5, d)\
        :"+a"(src8), "+c"(src16), "+d"(dst)\
        :"S"((x86_reg)src8Stride), "D"((x86_reg)dstStride)\
        :"memory");\
}\
static av_noinline void OPNAME ## pixels8_l2_shift5_ ## MMX(uint8_t *dst, int16_t *src16, uint8_t *src8, int dstStride, int src8Stride, int h)\
{\
    do{\
    __asm__ volatile(\
        "movq      (%1), %%mm0          \n\t"\
        "movq     8(%1), %%mm1          \n\t"\
        "movq    48(%1), %%mm2          \n\t"\
        "movq  8+48(%1), %%mm3          \n\t"\
        "psraw      $5,  %%mm0          \n\t"\
        "psraw      $5,  %%mm1          \n\t"\
        "psraw      $5,  %%mm2          \n\t"\
        "psraw      $5,  %%mm3          \n\t"\
        "packuswb %%mm1, %%mm0          \n\t"\
        "packuswb %%mm3, %%mm2          \n\t"\
        PAVGB"     (%0), %%mm0          \n\t"\
        PAVGB"  (%0,%3), %%mm2          \n\t"\
        OP(%%mm0, (%2), %%mm5, q)\
        OP(%%mm2, (%2,%4), %%mm5, q)\
        ::"a"(src8), "c"(src16), "d"(dst),\
          "r"((x86_reg)src8Stride), "r"((x86_reg)dstStride)\
        :"memory");\
        src8 += 2L*src8Stride;\
        src16 += 48;\
        dst += 2L*dstStride;\
    }while(h-=2);\
}\
static void OPNAME ## pixels16_l2_shift5_ ## MMX(uint8_t *dst, int16_t *src16, uint8_t *src8, int dstStride, int src8Stride, int h)\
{\
    OPNAME ## pixels8_l2_shift5_ ## MMX(dst  , src16  , src8  , dstStride, src8Stride, h);\
    OPNAME ## pixels8_l2_shift5_ ## MMX(dst+8, src16+8, src8+8, dstStride, src8Stride, h);\
}\


#if ARCH_X86_64
#define QPEL_H264_H16_XMM(OPNAME, OP, MMX)\
static av_noinline void OPNAME ## h264_qpel16_h_lowpass_l2_ ## MMX(uint8_t *dst, uint8_t *src, uint8_t *src2, int dstStride, int src2Stride){\
    int h=16;\
    __asm__ volatile(\
        "pxor %%xmm15, %%xmm15      \n\t"\
        "movdqa %6, %%xmm14         \n\t"\
        "movdqa %7, %%xmm13         \n\t"\
        "1:                         \n\t"\
        "lddqu    6(%0), %%xmm1     \n\t"\
        "lddqu   -2(%0), %%xmm7     \n\t"\
        "movdqa  %%xmm1, %%xmm0     \n\t"\
        "punpckhbw %%xmm15, %%xmm1  \n\t"\
        "punpcklbw %%xmm15, %%xmm0  \n\t"\
        "punpcklbw %%xmm15, %%xmm7  \n\t"\
        "movdqa  %%xmm1, %%xmm2     \n\t"\
        "movdqa  %%xmm0, %%xmm6     \n\t"\
        "movdqa  %%xmm1, %%xmm3     \n\t"\
        "movdqa  %%xmm0, %%xmm8     \n\t"\
        "movdqa  %%xmm1, %%xmm4     \n\t"\
        "movdqa  %%xmm0, %%xmm9     \n\t"\
        "movdqa  %%xmm0, %%xmm12    \n\t"\
        "movdqa  %%xmm1, %%xmm11    \n\t"\
        "palignr $10,%%xmm0, %%xmm11\n\t"\
        "palignr $10,%%xmm7, %%xmm12\n\t"\
        "palignr $2, %%xmm0, %%xmm4 \n\t"\
        "palignr $2, %%xmm7, %%xmm9 \n\t"\
        "palignr $4, %%xmm0, %%xmm3 \n\t"\
        "palignr $4, %%xmm7, %%xmm8 \n\t"\
        "palignr $6, %%xmm0, %%xmm2 \n\t"\
        "palignr $6, %%xmm7, %%xmm6 \n\t"\
        "paddw   %%xmm0 ,%%xmm11    \n\t"\
        "palignr $8, %%xmm0, %%xmm1 \n\t"\
        "palignr $8, %%xmm7, %%xmm0 \n\t"\
        "paddw   %%xmm12,%%xmm7     \n\t"\
        "paddw   %%xmm3, %%xmm2     \n\t"\
        "paddw   %%xmm8, %%xmm6     \n\t"\
        "paddw   %%xmm4, %%xmm1     \n\t"\
        "paddw   %%xmm9, %%xmm0     \n\t"\
        "psllw   $2,     %%xmm2     \n\t"\
        "psllw   $2,     %%xmm6     \n\t"\
        "psubw   %%xmm1, %%xmm2     \n\t"\
        "psubw   %%xmm0, %%xmm6     \n\t"\
        "paddw   %%xmm13,%%xmm11    \n\t"\
        "paddw   %%xmm13,%%xmm7     \n\t"\
        "pmullw  %%xmm14,%%xmm2     \n\t"\
        "pmullw  %%xmm14,%%xmm6     \n\t"\
        "lddqu   (%2),   %%xmm3     \n\t"\
        "paddw   %%xmm11,%%xmm2     \n\t"\
        "paddw   %%xmm7, %%xmm6     \n\t"\
        "psraw   $5,     %%xmm2     \n\t"\
        "psraw   $5,     %%xmm6     \n\t"\
        "packuswb %%xmm2,%%xmm6     \n\t"\
        "pavgb   %%xmm3, %%xmm6     \n\t"\
        OP(%%xmm6, (%1), %%xmm4, dqa)\
        "add %5, %0                 \n\t"\
        "add %5, %1                 \n\t"\
        "add %4, %2                 \n\t"\
        "decl %3                    \n\t"\
        "jg 1b                      \n\t"\
        : "+a"(src), "+c"(dst), "+d"(src2), "+g"(h)\
        : "D"((x86_reg)src2Stride), "S"((x86_reg)dstStride),\
          "m"(ff_pw_5), "m"(ff_pw_16)\
        : XMM_CLOBBERS("%xmm0" , "%xmm1" , "%xmm2" , "%xmm3" , \
                       "%xmm4" , "%xmm5" , "%xmm6" , "%xmm7" , \
                       "%xmm8" , "%xmm9" , "%xmm10", "%xmm11", \
                       "%xmm12", "%xmm13", "%xmm14", "%xmm15",)\
          "memory"\
    );\
}
#else // ARCH_X86_64
#define QPEL_H264_H16_XMM(OPNAME, OP, MMX)\
static av_noinline void OPNAME ## h264_qpel16_h_lowpass_l2_ ## MMX(uint8_t *dst, uint8_t *src, uint8_t *src2, int dstStride, int src2Stride){\
    OPNAME ## h264_qpel8_h_lowpass_l2_ ## MMX(dst  , src  , src2  , dstStride, src2Stride);\
    OPNAME ## h264_qpel8_h_lowpass_l2_ ## MMX(dst+8, src+8, src2+8, dstStride, src2Stride);\
    src += 8*dstStride;\
    dst += 8*dstStride;\
    src2 += 8*src2Stride;\
    OPNAME ## h264_qpel8_h_lowpass_l2_ ## MMX(dst  , src  , src2  , dstStride, src2Stride);\
    OPNAME ## h264_qpel8_h_lowpass_l2_ ## MMX(dst+8, src+8, src2+8, dstStride, src2Stride);\
}
#endif // ARCH_X86_64

#define QPEL_H264_H_XMM(OPNAME, OP, MMX)\
static av_noinline void OPNAME ## h264_qpel8_h_lowpass_l2_ ## MMX(uint8_t *dst, uint8_t *src, uint8_t *src2, int dstStride, int src2Stride){\
    int h=8;\
    __asm__ volatile(\
        "pxor %%xmm7, %%xmm7        \n\t"\
        "movdqa "MANGLE(ff_pw_5)", %%xmm6\n\t"\
        "1:                         \n\t"\
        "lddqu   -2(%0), %%xmm1     \n\t"\
        "movdqa  %%xmm1, %%xmm0     \n\t"\
        "punpckhbw %%xmm7, %%xmm1   \n\t"\
        "punpcklbw %%xmm7, %%xmm0   \n\t"\
        "movdqa  %%xmm1, %%xmm2     \n\t"\
        "movdqa  %%xmm1, %%xmm3     \n\t"\
        "movdqa  %%xmm1, %%xmm4     \n\t"\
        "movdqa  %%xmm1, %%xmm5     \n\t"\
        "palignr $2, %%xmm0, %%xmm4 \n\t"\
        "palignr $4, %%xmm0, %%xmm3 \n\t"\
        "palignr $6, %%xmm0, %%xmm2 \n\t"\
        "palignr $8, %%xmm0, %%xmm1 \n\t"\
        "palignr $10,%%xmm0, %%xmm5 \n\t"\
        "paddw   %%xmm5, %%xmm0     \n\t"\
        "paddw   %%xmm3, %%xmm2     \n\t"\
        "paddw   %%xmm4, %%xmm1     \n\t"\
        "psllw   $2,     %%xmm2     \n\t"\
        "movq    (%2),   %%xmm3     \n\t"\
        "psubw   %%xmm1, %%xmm2     \n\t"\
        "paddw "MANGLE(ff_pw_16)", %%xmm0\n\t"\
        "pmullw  %%xmm6, %%xmm2     \n\t"\
        "paddw   %%xmm0, %%xmm2     \n\t"\
        "psraw   $5,     %%xmm2     \n\t"\
        "packuswb %%xmm2, %%xmm2    \n\t"\
        "pavgb   %%xmm3, %%xmm2     \n\t"\
        OP(%%xmm2, (%1), %%xmm4, q)\
        "add %5, %0                 \n\t"\
        "add %5, %1                 \n\t"\
        "add %4, %2                 \n\t"\
        "decl %3                    \n\t"\
        "jg 1b                      \n\t"\
        : "+a"(src), "+c"(dst), "+d"(src2), "+g"(h)\
        : "D"((x86_reg)src2Stride), "S"((x86_reg)dstStride)\
        : XMM_CLOBBERS("%xmm0", "%xmm1", "%xmm2", "%xmm3", \
                       "%xmm4", "%xmm5", "%xmm6", "%xmm7",)\
          "memory"\
    );\
}\
QPEL_H264_H16_XMM(OPNAME, OP, MMX)\
\
static av_noinline void OPNAME ## h264_qpel8_h_lowpass_ ## MMX(uint8_t *dst, uint8_t *src, int dstStride, int srcStride){\
    int h=8;\
    __asm__ volatile(\
        "pxor %%xmm7, %%xmm7        \n\t"\
        "movdqa "MANGLE(ff_pw_5)", %%xmm6\n\t"\
        "1:                         \n\t"\
        "lddqu   -2(%0), %%xmm1     \n\t"\
        "movdqa  %%xmm1, %%xmm0     \n\t"\
        "punpckhbw %%xmm7, %%xmm1   \n\t"\
        "punpcklbw %%xmm7, %%xmm0   \n\t"\
        "movdqa  %%xmm1, %%xmm2     \n\t"\
        "movdqa  %%xmm1, %%xmm3     \n\t"\
        "movdqa  %%xmm1, %%xmm4     \n\t"\
        "movdqa  %%xmm1, %%xmm5     \n\t"\
        "palignr $2, %%xmm0, %%xmm4 \n\t"\
        "palignr $4, %%xmm0, %%xmm3 \n\t"\
        "palignr $6, %%xmm0, %%xmm2 \n\t"\
        "palignr $8, %%xmm0, %%xmm1 \n\t"\
        "palignr $10,%%xmm0, %%xmm5 \n\t"\
        "paddw   %%xmm5, %%xmm0     \n\t"\
        "paddw   %%xmm3, %%xmm2     \n\t"\
        "paddw   %%xmm4, %%xmm1     \n\t"\
        "psllw   $2,     %%xmm2     \n\t"\
        "psubw   %%xmm1, %%xmm2     \n\t"\
        "paddw   "MANGLE(ff_pw_16)", %%xmm0\n\t"\
        "pmullw  %%xmm6, %%xmm2     \n\t"\
        "paddw   %%xmm0, %%xmm2     \n\t"\
        "psraw   $5,     %%xmm2     \n\t"\
        "packuswb %%xmm2, %%xmm2    \n\t"\
        OP(%%xmm2, (%1), %%xmm4, q)\
        "add %3, %0                 \n\t"\
        "add %4, %1                 \n\t"\
        "decl %2                    \n\t"\
        " jnz 1b                    \n\t"\
        : "+a"(src), "+c"(dst), "+g"(h)\
        : "D"((x86_reg)srcStride), "S"((x86_reg)dstStride)\
        : XMM_CLOBBERS("%xmm0", "%xmm1", "%xmm2", "%xmm3", \
                       "%xmm4", "%xmm5", "%xmm6", "%xmm7",)\
          "memory"\
    );\
}\
static void OPNAME ## h264_qpel16_h_lowpass_ ## MMX(uint8_t *dst, uint8_t *src, int dstStride, int srcStride){\
    OPNAME ## h264_qpel8_h_lowpass_ ## MMX(dst  , src  , dstStride, srcStride);\
    OPNAME ## h264_qpel8_h_lowpass_ ## MMX(dst+8, src+8, dstStride, srcStride);\
    src += 8*srcStride;\
    dst += 8*dstStride;\
    OPNAME ## h264_qpel8_h_lowpass_ ## MMX(dst  , src  , dstStride, srcStride);\
    OPNAME ## h264_qpel8_h_lowpass_ ## MMX(dst+8, src+8, dstStride, srcStride);\
}\

#define QPEL_H264_V_XMM(OPNAME, OP, MMX)\
static av_noinline void OPNAME ## h264_qpel8or16_v_lowpass_ ## MMX(uint8_t *dst, uint8_t *src, int dstStride, int srcStride, int h){\
    src -= 2*srcStride;\
    \
    __asm__ volatile(\
        "pxor %%xmm7, %%xmm7        \n\t"\
        "movq (%0), %%xmm0          \n\t"\
        "add %2, %0                 \n\t"\
        "movq (%0), %%xmm1          \n\t"\
        "add %2, %0                 \n\t"\
        "movq (%0), %%xmm2          \n\t"\
        "add %2, %0                 \n\t"\
        "movq (%0), %%xmm3          \n\t"\
        "add %2, %0                 \n\t"\
        "movq (%0), %%xmm4          \n\t"\
        "add %2, %0                 \n\t"\
        "punpcklbw %%xmm7, %%xmm0   \n\t"\
        "punpcklbw %%xmm7, %%xmm1   \n\t"\
        "punpcklbw %%xmm7, %%xmm2   \n\t"\
        "punpcklbw %%xmm7, %%xmm3   \n\t"\
        "punpcklbw %%xmm7, %%xmm4   \n\t"\
        QPEL_H264V_XMM(%%xmm0, %%xmm1, %%xmm2, %%xmm3, %%xmm4, %%xmm5, OP)\
        QPEL_H264V_XMM(%%xmm1, %%xmm2, %%xmm3, %%xmm4, %%xmm5, %%xmm0, OP)\
        QPEL_H264V_XMM(%%xmm2, %%xmm3, %%xmm4, %%xmm5, %%xmm0, %%xmm1, OP)\
        QPEL_H264V_XMM(%%xmm3, %%xmm4, %%xmm5, %%xmm0, %%xmm1, %%xmm2, OP)\
        QPEL_H264V_XMM(%%xmm4, %%xmm5, %%xmm0, %%xmm1, %%xmm2, %%xmm3, OP)\
        QPEL_H264V_XMM(%%xmm5, %%xmm0, %%xmm1, %%xmm2, %%xmm3, %%xmm4, OP)\
        QPEL_H264V_XMM(%%xmm0, %%xmm1, %%xmm2, %%xmm3, %%xmm4, %%xmm5, OP)\
        QPEL_H264V_XMM(%%xmm1, %%xmm2, %%xmm3, %%xmm4, %%xmm5, %%xmm0, OP)\
        "cmpl $16, %4               \n\t"\
        "jne 2f                     \n\t"\
        QPEL_H264V_XMM(%%xmm2, %%xmm3, %%xmm4, %%xmm5, %%xmm0, %%xmm1, OP)\
        QPEL_H264V_XMM(%%xmm3, %%xmm4, %%xmm5, %%xmm0, %%xmm1, %%xmm2, OP)\
        QPEL_H264V_XMM(%%xmm4, %%xmm5, %%xmm0, %%xmm1, %%xmm2, %%xmm3, OP)\
        QPEL_H264V_XMM(%%xmm5, %%xmm0, %%xmm1, %%xmm2, %%xmm3, %%xmm4, OP)\
        QPEL_H264V_XMM(%%xmm0, %%xmm1, %%xmm2, %%xmm3, %%xmm4, %%xmm5, OP)\
        QPEL_H264V_XMM(%%xmm1, %%xmm2, %%xmm3, %%xmm4, %%xmm5, %%xmm0, OP)\
        QPEL_H264V_XMM(%%xmm2, %%xmm3, %%xmm4, %%xmm5, %%xmm0, %%xmm1, OP)\
        QPEL_H264V_XMM(%%xmm3, %%xmm4, %%xmm5, %%xmm0, %%xmm1, %%xmm2, OP)\
        "2:                          \n\t"\
        \
        : "+a"(src), "+c"(dst)\
        : "S"((x86_reg)srcStride), "D"((x86_reg)dstStride), "rm"(h)\
        : XMM_CLOBBERS("%xmm0", "%xmm1", "%xmm2", "%xmm3", \
                       "%xmm4", "%xmm5", "%xmm6", "%xmm7",)\
          "memory"\
    );\
}\
static void OPNAME ## h264_qpel8_v_lowpass_ ## MMX(uint8_t *dst, uint8_t *src, int dstStride, int srcStride){\
    OPNAME ## h264_qpel8or16_v_lowpass_ ## MMX(dst  , src  , dstStride, srcStride, 8);\
}\
static av_noinline void OPNAME ## h264_qpel16_v_lowpass_ ## MMX(uint8_t *dst, uint8_t *src, int dstStride, int srcStride){\
    OPNAME ## h264_qpel8or16_v_lowpass_ ## MMX(dst  , src  , dstStride, srcStride, 16);\
    OPNAME ## h264_qpel8or16_v_lowpass_ ## MMX(dst+8, src+8, dstStride, srcStride, 16);\
}

static av_always_inline void put_h264_qpel8or16_hv1_lowpass_sse2(int16_t *tmp, uint8_t *src, int tmpStride, int srcStride, int size){
    int w = (size+8)>>3;
    src -= 2*srcStride+2;
    while(w--){
        __asm__ volatile(
            "pxor %%xmm7, %%xmm7        \n\t"
            "movq (%0), %%xmm0          \n\t"
            "add %2, %0                 \n\t"
            "movq (%0), %%xmm1          \n\t"
            "add %2, %0                 \n\t"
            "movq (%0), %%xmm2          \n\t"
            "add %2, %0                 \n\t"
            "movq (%0), %%xmm3          \n\t"
            "add %2, %0                 \n\t"
            "movq (%0), %%xmm4          \n\t"
            "add %2, %0                 \n\t"
            "punpcklbw %%xmm7, %%xmm0   \n\t"
            "punpcklbw %%xmm7, %%xmm1   \n\t"
            "punpcklbw %%xmm7, %%xmm2   \n\t"
            "punpcklbw %%xmm7, %%xmm3   \n\t"
            "punpcklbw %%xmm7, %%xmm4   \n\t"
            QPEL_H264HV_XMM(%%xmm0, %%xmm1, %%xmm2, %%xmm3, %%xmm4, %%xmm5, 0*48)
            QPEL_H264HV_XMM(%%xmm1, %%xmm2, %%xmm3, %%xmm4, %%xmm5, %%xmm0, 1*48)
            QPEL_H264HV_XMM(%%xmm2, %%xmm3, %%xmm4, %%xmm5, %%xmm0, %%xmm1, 2*48)
            QPEL_H264HV_XMM(%%xmm3, %%xmm4, %%xmm5, %%xmm0, %%xmm1, %%xmm2, 3*48)
            QPEL_H264HV_XMM(%%xmm4, %%xmm5, %%xmm0, %%xmm1, %%xmm2, %%xmm3, 4*48)
            QPEL_H264HV_XMM(%%xmm5, %%xmm0, %%xmm1, %%xmm2, %%xmm3, %%xmm4, 5*48)
            QPEL_H264HV_XMM(%%xmm0, %%xmm1, %%xmm2, %%xmm3, %%xmm4, %%xmm5, 6*48)
            QPEL_H264HV_XMM(%%xmm1, %%xmm2, %%xmm3, %%xmm4, %%xmm5, %%xmm0, 7*48)
            "cmpl $16, %3               \n\t"
            "jne 2f                     \n\t"
            QPEL_H264HV_XMM(%%xmm2, %%xmm3, %%xmm4, %%xmm5, %%xmm0, %%xmm1,  8*48)
            QPEL_H264HV_XMM(%%xmm3, %%xmm4, %%xmm5, %%xmm0, %%xmm1, %%xmm2,  9*48)
            QPEL_H264HV_XMM(%%xmm4, %%xmm5, %%xmm0, %%xmm1, %%xmm2, %%xmm3, 10*48)
            QPEL_H264HV_XMM(%%xmm5, %%xmm0, %%xmm1, %%xmm2, %%xmm3, %%xmm4, 11*48)
            QPEL_H264HV_XMM(%%xmm0, %%xmm1, %%xmm2, %%xmm3, %%xmm4, %%xmm5, 12*48)
            QPEL_H264HV_XMM(%%xmm1, %%xmm2, %%xmm3, %%xmm4, %%xmm5, %%xmm0, 13*48)
            QPEL_H264HV_XMM(%%xmm2, %%xmm3, %%xmm4, %%xmm5, %%xmm0, %%xmm1, 14*48)
            QPEL_H264HV_XMM(%%xmm3, %%xmm4, %%xmm5, %%xmm0, %%xmm1, %%xmm2, 15*48)
            "2:                         \n\t"
            : "+a"(src)
            : "c"(tmp), "S"((x86_reg)srcStride), "rm"(size)
            : XMM_CLOBBERS("%xmm0", "%xmm1", "%xmm2", "%xmm3",
                           "%xmm4", "%xmm5", "%xmm6", "%xmm7",)
              "memory"
        );
        tmp += 8;
        src += 8 - (size+5)*srcStride;
    }
}

#define QPEL_H264_HV2_XMM(OPNAME, OP, MMX)\
static av_always_inline void OPNAME ## h264_qpel8or16_hv2_lowpass_ ## MMX(uint8_t *dst, int16_t *tmp, int dstStride, int tmpStride, int size){\
    int h = size;\
    if(size == 16){\
        __asm__ volatile(\
            "1:                         \n\t"\
            "movdqa 32(%0), %%xmm4      \n\t"\
            "movdqa 16(%0), %%xmm5      \n\t"\
            "movdqa   (%0), %%xmm7      \n\t"\
            "movdqa %%xmm4, %%xmm3      \n\t"\
            "movdqa %%xmm4, %%xmm2      \n\t"\
            "movdqa %%xmm4, %%xmm1      \n\t"\
            "movdqa %%xmm4, %%xmm0      \n\t"\
            "palignr $10, %%xmm5, %%xmm0 \n\t"\
            "palignr  $8, %%xmm5, %%xmm1 \n\t"\
            "palignr  $6, %%xmm5, %%xmm2 \n\t"\
            "palignr  $4, %%xmm5, %%xmm3 \n\t"\
            "palignr  $2, %%xmm5, %%xmm4 \n\t"\
            "paddw  %%xmm5, %%xmm0      \n\t"\
            "paddw  %%xmm4, %%xmm1      \n\t"\
            "paddw  %%xmm3, %%xmm2      \n\t"\
            "movdqa %%xmm5, %%xmm6      \n\t"\
            "movdqa %%xmm5, %%xmm4      \n\t"\
            "movdqa %%xmm5, %%xmm3      \n\t"\
            "palignr  $8, %%xmm7, %%xmm4 \n\t"\
            "palignr  $2, %%xmm7, %%xmm6 \n\t"\
            "palignr $10, %%xmm7, %%xmm3 \n\t"\
            "paddw  %%xmm6, %%xmm4      \n\t"\
            "movdqa %%xmm5, %%xmm6      \n\t"\
            "palignr  $6, %%xmm7, %%xmm5 \n\t"\
            "palignr  $4, %%xmm7, %%xmm6 \n\t"\
            "paddw  %%xmm7, %%xmm3      \n\t"\
            "paddw  %%xmm6, %%xmm5      \n\t"\
            \
            "psubw  %%xmm1, %%xmm0      \n\t"\
            "psubw  %%xmm4, %%xmm3      \n\t"\
            "psraw      $2, %%xmm0      \n\t"\
            "psraw      $2, %%xmm3      \n\t"\
            "psubw  %%xmm1, %%xmm0      \n\t"\
            "psubw  %%xmm4, %%xmm3      \n\t"\
            "paddw  %%xmm2, %%xmm0      \n\t"\
            "paddw  %%xmm5, %%xmm3      \n\t"\
            "psraw      $2, %%xmm0      \n\t"\
            "psraw      $2, %%xmm3      \n\t"\
            "paddw  %%xmm2, %%xmm0      \n\t"\
            "paddw  %%xmm5, %%xmm3      \n\t"\
            "psraw      $6, %%xmm0      \n\t"\
            "psraw      $6, %%xmm3      \n\t"\
            "packuswb %%xmm0, %%xmm3    \n\t"\
            OP(%%xmm3, (%1), %%xmm7, dqa)\
            "add $48, %0                \n\t"\
            "add %3, %1                 \n\t"\
            "decl %2                    \n\t"\
            " jnz 1b                    \n\t"\
            : "+a"(tmp), "+c"(dst), "+g"(h)\
            : "S"((x86_reg)dstStride)\
            : XMM_CLOBBERS("%xmm0", "%xmm1", "%xmm2", "%xmm3", \
                           "%xmm4", "%xmm5", "%xmm6", "%xmm7",)\
              "memory"\
        );\
    }else{\
        __asm__ volatile(\
            "1:                         \n\t"\
            "movdqa 16(%0), %%xmm1      \n\t"\
            "movdqa   (%0), %%xmm0      \n\t"\
            "movdqa %%xmm1, %%xmm2      \n\t"\
            "movdqa %%xmm1, %%xmm3      \n\t"\
            "movdqa %%xmm1, %%xmm4      \n\t"\
            "movdqa %%xmm1, %%xmm5      \n\t"\
            "palignr $10, %%xmm0, %%xmm5 \n\t"\
            "palignr  $8, %%xmm0, %%xmm4 \n\t"\
            "palignr  $6, %%xmm0, %%xmm3 \n\t"\
            "palignr  $4, %%xmm0, %%xmm2 \n\t"\
            "palignr  $2, %%xmm0, %%xmm1 \n\t"\
            "paddw  %%xmm5, %%xmm0      \n\t"\
            "paddw  %%xmm4, %%xmm1      \n\t"\
            "paddw  %%xmm3, %%xmm2      \n\t"\
            "psubw  %%xmm1, %%xmm0      \n\t"\
            "psraw      $2, %%xmm0      \n\t"\
            "psubw  %%xmm1, %%xmm0      \n\t"\
            "paddw  %%xmm2, %%xmm0      \n\t"\
            "psraw      $2, %%xmm0      \n\t"\
            "paddw  %%xmm2, %%xmm0      \n\t"\
            "psraw      $6, %%xmm0      \n\t"\
            "packuswb %%xmm0, %%xmm0    \n\t"\
            OP(%%xmm0, (%1), %%xmm7, q)\
            "add $48, %0                \n\t"\
            "add %3, %1                 \n\t"\
            "decl %2                    \n\t"\
            " jnz 1b                    \n\t"\
            : "+a"(tmp), "+c"(dst), "+g"(h)\
            : "S"((x86_reg)dstStride)\
            : XMM_CLOBBERS("%xmm0", "%xmm1", "%xmm2", "%xmm3", \
                           "%xmm4", "%xmm5", "%xmm6", "%xmm7",)\
              "memory"\
        );\
    }\
}

#define QPEL_H264_HV_XMM(OPNAME, OP, MMX)\
static av_noinline void OPNAME ## h264_qpel8or16_hv_lowpass_ ## MMX(uint8_t *dst, int16_t *tmp, uint8_t *src, int dstStride, int tmpStride, int srcStride, int size){\
          put_h264_qpel8or16_hv1_lowpass_sse2(tmp, src, tmpStride, srcStride, size);\
    OPNAME ## h264_qpel8or16_hv2_lowpass_ ## MMX(dst, tmp, dstStride, tmpStride, size);\
}\
static void OPNAME ## h264_qpel8_hv_lowpass_ ## MMX(uint8_t *dst, int16_t *tmp, uint8_t *src, int dstStride, int tmpStride, int srcStride){\
    OPNAME ## h264_qpel8or16_hv_lowpass_ ## MMX(dst, tmp, src, dstStride, tmpStride, srcStride, 8);\
}\
static void OPNAME ## h264_qpel16_hv_lowpass_ ## MMX(uint8_t *dst, int16_t *tmp, uint8_t *src, int dstStride, int tmpStride, int srcStride){\
    OPNAME ## h264_qpel8or16_hv_lowpass_ ## MMX(dst, tmp, src, dstStride, tmpStride, srcStride, 16);\
}\

#define put_pixels8_l2_sse2 put_pixels8_l2_mmxext
#define avg_pixels8_l2_sse2 avg_pixels8_l2_mmxext
#define put_pixels16_l2_sse2 put_pixels16_l2_mmxext
#define avg_pixels16_l2_sse2 avg_pixels16_l2_mmxext
#define put_pixels8_l2_ssse3 put_pixels8_l2_mmxext
#define avg_pixels8_l2_ssse3 avg_pixels8_l2_mmxext
#define put_pixels16_l2_ssse3 put_pixels16_l2_mmxext
#define avg_pixels16_l2_ssse3 avg_pixels16_l2_mmxext

#define put_pixels8_l2_shift5_sse2 put_pixels8_l2_shift5_mmxext
#define avg_pixels8_l2_shift5_sse2 avg_pixels8_l2_shift5_mmxext
#define put_pixels16_l2_shift5_sse2 put_pixels16_l2_shift5_mmxext
#define avg_pixels16_l2_shift5_sse2 avg_pixels16_l2_shift5_mmxext
#define put_pixels8_l2_shift5_ssse3 put_pixels8_l2_shift5_mmxext
#define avg_pixels8_l2_shift5_ssse3 avg_pixels8_l2_shift5_mmxext
#define put_pixels16_l2_shift5_ssse3 put_pixels16_l2_shift5_mmxext
#define avg_pixels16_l2_shift5_ssse3 avg_pixels16_l2_shift5_mmxext

#define put_h264_qpel8_h_lowpass_l2_sse2 put_h264_qpel8_h_lowpass_l2_mmxext
#define avg_h264_qpel8_h_lowpass_l2_sse2 avg_h264_qpel8_h_lowpass_l2_mmxext
#define put_h264_qpel16_h_lowpass_l2_sse2 put_h264_qpel16_h_lowpass_l2_mmxext
#define avg_h264_qpel16_h_lowpass_l2_sse2 avg_h264_qpel16_h_lowpass_l2_mmxext

#define put_h264_qpel8_v_lowpass_ssse3 put_h264_qpel8_v_lowpass_sse2
#define avg_h264_qpel8_v_lowpass_ssse3 avg_h264_qpel8_v_lowpass_sse2
#define put_h264_qpel16_v_lowpass_ssse3 put_h264_qpel16_v_lowpass_sse2
#define avg_h264_qpel16_v_lowpass_ssse3 avg_h264_qpel16_v_lowpass_sse2

#define put_h264_qpel8or16_hv2_lowpass_sse2 put_h264_qpel8or16_hv2_lowpass_mmxext
#define avg_h264_qpel8or16_hv2_lowpass_sse2 avg_h264_qpel8or16_hv2_lowpass_mmxext

#define H264_MC(OPNAME, SIZE, MMX, ALIGN) \
H264_MC_C(OPNAME, SIZE, MMX, ALIGN)\
H264_MC_V(OPNAME, SIZE, MMX, ALIGN)\
H264_MC_H(OPNAME, SIZE, MMX, ALIGN)\
H264_MC_HV(OPNAME, SIZE, MMX, ALIGN)\

static void put_h264_qpel16_mc00_sse2 (uint8_t *dst, uint8_t *src, int stride){
    put_pixels16_sse2(dst, src, stride, 16);
}
static void avg_h264_qpel16_mc00_sse2 (uint8_t *dst, uint8_t *src, int stride){
    avg_pixels16_sse2(dst, src, stride, 16);
}
#define put_h264_qpel8_mc00_sse2 put_h264_qpel8_mc00_mmxext
#define avg_h264_qpel8_mc00_sse2 avg_h264_qpel8_mc00_mmxext

#define H264_MC_C(OPNAME, SIZE, MMX, ALIGN) \
static void OPNAME ## h264_qpel ## SIZE ## _mc00_ ## MMX (uint8_t *dst, uint8_t *src, int stride){\
    OPNAME ## pixels ## SIZE ## _ ## MMX(dst, src, stride, SIZE);\
}\

#define H264_MC_H(OPNAME, SIZE, MMX, ALIGN) \
static void OPNAME ## h264_qpel ## SIZE ## _mc10_ ## MMX(uint8_t *dst, uint8_t *src, int stride){\
    OPNAME ## h264_qpel ## SIZE ## _h_lowpass_l2_ ## MMX(dst, src, src, stride, stride);\
}\
\
static void OPNAME ## h264_qpel ## SIZE ## _mc20_ ## MMX(uint8_t *dst, uint8_t *src, int stride){\
    OPNAME ## h264_qpel ## SIZE ## _h_lowpass_ ## MMX(dst, src, stride, stride);\
}\
\
static void OPNAME ## h264_qpel ## SIZE ## _mc30_ ## MMX(uint8_t *dst, uint8_t *src, int stride){\
    OPNAME ## h264_qpel ## SIZE ## _h_lowpass_l2_ ## MMX(dst, src, src+1, stride, stride);\
}\

#define H264_MC_V(OPNAME, SIZE, MMX, ALIGN) \
static void OPNAME ## h264_qpel ## SIZE ## _mc01_ ## MMX(uint8_t *dst, uint8_t *src, int stride){\
    DECLARE_ALIGNED(ALIGN, uint8_t, temp)[SIZE*SIZE];\
    put_h264_qpel ## SIZE ## _v_lowpass_ ## MMX(temp, src, SIZE, stride);\
    OPNAME ## pixels ## SIZE ## _l2_ ## MMX(dst, src, temp, stride, stride, SIZE);\
}\
\
static void OPNAME ## h264_qpel ## SIZE ## _mc02_ ## MMX(uint8_t *dst, uint8_t *src, int stride){\
    OPNAME ## h264_qpel ## SIZE ## _v_lowpass_ ## MMX(dst, src, stride, stride);\
}\
\
static void OPNAME ## h264_qpel ## SIZE ## _mc03_ ## MMX(uint8_t *dst, uint8_t *src, int stride){\
    DECLARE_ALIGNED(ALIGN, uint8_t, temp)[SIZE*SIZE];\
    put_h264_qpel ## SIZE ## _v_lowpass_ ## MMX(temp, src, SIZE, stride);\
    OPNAME ## pixels ## SIZE ## _l2_ ## MMX(dst, src+stride, temp, stride, stride, SIZE);\
}\

#define H264_MC_HV(OPNAME, SIZE, MMX, ALIGN) \
static void OPNAME ## h264_qpel ## SIZE ## _mc11_ ## MMX(uint8_t *dst, uint8_t *src, int stride){\
    DECLARE_ALIGNED(ALIGN, uint8_t, temp)[SIZE*SIZE];\
    put_h264_qpel ## SIZE ## _v_lowpass_ ## MMX(temp, src, SIZE, stride);\
    OPNAME ## h264_qpel ## SIZE ## _h_lowpass_l2_ ## MMX(dst, src, temp, stride, SIZE);\
}\
\
static void OPNAME ## h264_qpel ## SIZE ## _mc31_ ## MMX(uint8_t *dst, uint8_t *src, int stride){\
    DECLARE_ALIGNED(ALIGN, uint8_t, temp)[SIZE*SIZE];\
    put_h264_qpel ## SIZE ## _v_lowpass_ ## MMX(temp, src+1, SIZE, stride);\
    OPNAME ## h264_qpel ## SIZE ## _h_lowpass_l2_ ## MMX(dst, src, temp, stride, SIZE);\
}\
\
static void OPNAME ## h264_qpel ## SIZE ## _mc13_ ## MMX(uint8_t *dst, uint8_t *src, int stride){\
    DECLARE_ALIGNED(ALIGN, uint8_t, temp)[SIZE*SIZE];\
    put_h264_qpel ## SIZE ## _v_lowpass_ ## MMX(temp, src, SIZE, stride);\
    OPNAME ## h264_qpel ## SIZE ## _h_lowpass_l2_ ## MMX(dst, src+stride, temp, stride, SIZE);\
}\
\
static void OPNAME ## h264_qpel ## SIZE ## _mc33_ ## MMX(uint8_t *dst, uint8_t *src, int stride){\
    DECLARE_ALIGNED(ALIGN, uint8_t, temp)[SIZE*SIZE];\
    put_h264_qpel ## SIZE ## _v_lowpass_ ## MMX(temp, src+1, SIZE, stride);\
    OPNAME ## h264_qpel ## SIZE ## _h_lowpass_l2_ ## MMX(dst, src+stride, temp, stride, SIZE);\
}\
\
static void OPNAME ## h264_qpel ## SIZE ## _mc22_ ## MMX(uint8_t *dst, uint8_t *src, int stride){\
    DECLARE_ALIGNED(ALIGN, uint16_t, temp)[SIZE*(SIZE<8?12:24)];\
    OPNAME ## h264_qpel ## SIZE ## _hv_lowpass_ ## MMX(dst, temp, src, stride, SIZE, stride);\
}\
\
static void OPNAME ## h264_qpel ## SIZE ## _mc21_ ## MMX(uint8_t *dst, uint8_t *src, int stride){\
    DECLARE_ALIGNED(ALIGN, uint8_t, temp)[SIZE*(SIZE<8?12:24)*2 + SIZE*SIZE];\
    uint8_t * const halfHV= temp;\
    int16_t * const halfV= (int16_t*)(temp + SIZE*SIZE);\
    assert(((int)temp & 7) == 0);\
    put_h264_qpel ## SIZE ## _hv_lowpass_ ## MMX(halfHV, halfV, src, SIZE, SIZE, stride);\
    OPNAME ## h264_qpel ## SIZE ## _h_lowpass_l2_ ## MMX(dst, src, halfHV, stride, SIZE);\
}\
\
static void OPNAME ## h264_qpel ## SIZE ## _mc23_ ## MMX(uint8_t *dst, uint8_t *src, int stride){\
    DECLARE_ALIGNED(ALIGN, uint8_t, temp)[SIZE*(SIZE<8?12:24)*2 + SIZE*SIZE];\
    uint8_t * const halfHV= temp;\
    int16_t * const halfV= (int16_t*)(temp + SIZE*SIZE);\
    assert(((int)temp & 7) == 0);\
    put_h264_qpel ## SIZE ## _hv_lowpass_ ## MMX(halfHV, halfV, src, SIZE, SIZE, stride);\
    OPNAME ## h264_qpel ## SIZE ## _h_lowpass_l2_ ## MMX(dst, src+stride, halfHV, stride, SIZE);\
}\
\
static void OPNAME ## h264_qpel ## SIZE ## _mc12_ ## MMX(uint8_t *dst, uint8_t *src, int stride){\
    DECLARE_ALIGNED(ALIGN, uint8_t, temp)[SIZE*(SIZE<8?12:24)*2 + SIZE*SIZE];\
    uint8_t * const halfHV= temp;\
    int16_t * const halfV= (int16_t*)(temp + SIZE*SIZE);\
    assert(((int)temp & 7) == 0);\
    put_h264_qpel ## SIZE ## _hv_lowpass_ ## MMX(halfHV, halfV, src, SIZE, SIZE, stride);\
    OPNAME ## pixels ## SIZE ## _l2_shift5_ ## MMX(dst, halfV+2, halfHV, stride, SIZE, SIZE);\
}\
\
static void OPNAME ## h264_qpel ## SIZE ## _mc32_ ## MMX(uint8_t *dst, uint8_t *src, int stride){\
    DECLARE_ALIGNED(ALIGN, uint8_t, temp)[SIZE*(SIZE<8?12:24)*2 + SIZE*SIZE];\
    uint8_t * const halfHV= temp;\
    int16_t * const halfV= (int16_t*)(temp + SIZE*SIZE);\
    assert(((int)temp & 7) == 0);\
    put_h264_qpel ## SIZE ## _hv_lowpass_ ## MMX(halfHV, halfV, src, SIZE, SIZE, stride);\
    OPNAME ## pixels ## SIZE ## _l2_shift5_ ## MMX(dst, halfV+3, halfHV, stride, SIZE, SIZE);\
}\

#define H264_MC_4816(MMX)\
H264_MC(put_, 4, MMX, 8)\
H264_MC(put_, 8, MMX, 8)\
H264_MC(put_, 16,MMX, 8)\
H264_MC(avg_, 4, MMX, 8)\
H264_MC(avg_, 8, MMX, 8)\
H264_MC(avg_, 16,MMX, 8)\

#define H264_MC_816(QPEL, XMM)\
QPEL(put_, 8, XMM, 16)\
QPEL(put_, 16,XMM, 16)\
QPEL(avg_, 8, XMM, 16)\
QPEL(avg_, 16,XMM, 16)\

#define PAVGB "pavgusb"
QPEL_H264(put_,       PUT_OP, 3dnow)
QPEL_H264(avg_, AVG_3DNOW_OP, 3dnow)
#undef PAVGB
#define PAVGB "pavgb"
QPEL_H264(put_,        PUT_OP, mmxext)
QPEL_H264(avg_, AVG_MMXEXT_OP, mmxext)
QPEL_H264_V_XMM(put_,       PUT_OP, sse2)
QPEL_H264_V_XMM(avg_,AVG_MMXEXT_OP, sse2)
QPEL_H264_HV_XMM(put_,       PUT_OP, sse2)
QPEL_H264_HV_XMM(avg_,AVG_MMXEXT_OP, sse2)
#if HAVE_SSSE3_INLINE
QPEL_H264_H_XMM(put_,       PUT_OP, ssse3)
QPEL_H264_H_XMM(avg_,AVG_MMXEXT_OP, ssse3)
QPEL_H264_HV2_XMM(put_,       PUT_OP, ssse3)
QPEL_H264_HV2_XMM(avg_,AVG_MMXEXT_OP, ssse3)
QPEL_H264_HV_XMM(put_,       PUT_OP, ssse3)
QPEL_H264_HV_XMM(avg_,AVG_MMXEXT_OP, ssse3)
#endif
#undef PAVGB

H264_MC_4816(3dnow)
H264_MC_4816(mmxext)
H264_MC_816(H264_MC_V, sse2)
H264_MC_816(H264_MC_HV, sse2)
#if HAVE_SSSE3_INLINE
H264_MC_816(H264_MC_H, ssse3)
H264_MC_816(H264_MC_HV, ssse3)
#endif

#endif /* HAVE_INLINE_ASM */

//10bit
#define LUMA_MC_OP(OP, NUM, DEPTH, TYPE, OPT) \
void ff_ ## OP ## _h264_qpel ## NUM ## _ ## TYPE ## _ ## DEPTH ## _ ## OPT \
    (uint8_t *dst, uint8_t *src, int stride);

#define LUMA_MC_ALL(DEPTH, TYPE, OPT) \
    LUMA_MC_OP(put,  4, DEPTH, TYPE, OPT) \
    LUMA_MC_OP(avg,  4, DEPTH, TYPE, OPT) \
    LUMA_MC_OP(put,  8, DEPTH, TYPE, OPT) \
    LUMA_MC_OP(avg,  8, DEPTH, TYPE, OPT) \
    LUMA_MC_OP(put, 16, DEPTH, TYPE, OPT) \
    LUMA_MC_OP(avg, 16, DEPTH, TYPE, OPT)

#define LUMA_MC_816(DEPTH, TYPE, OPT) \
    LUMA_MC_OP(put,  8, DEPTH, TYPE, OPT) \
    LUMA_MC_OP(avg,  8, DEPTH, TYPE, OPT) \
    LUMA_MC_OP(put, 16, DEPTH, TYPE, OPT) \
    LUMA_MC_OP(avg, 16, DEPTH, TYPE, OPT)

LUMA_MC_ALL(10, mc00, mmxext)
LUMA_MC_ALL(10, mc10, mmxext)
LUMA_MC_ALL(10, mc20, mmxext)
LUMA_MC_ALL(10, mc30, mmxext)
LUMA_MC_ALL(10, mc01, mmxext)
LUMA_MC_ALL(10, mc11, mmxext)
LUMA_MC_ALL(10, mc21, mmxext)
LUMA_MC_ALL(10, mc31, mmxext)
LUMA_MC_ALL(10, mc02, mmxext)
LUMA_MC_ALL(10, mc12, mmxext)
LUMA_MC_ALL(10, mc22, mmxext)
LUMA_MC_ALL(10, mc32, mmxext)
LUMA_MC_ALL(10, mc03, mmxext)
LUMA_MC_ALL(10, mc13, mmxext)
LUMA_MC_ALL(10, mc23, mmxext)
LUMA_MC_ALL(10, mc33, mmxext)

LUMA_MC_816(10, mc00, sse2)
LUMA_MC_816(10, mc10, sse2)
LUMA_MC_816(10, mc10, sse2_cache64)
LUMA_MC_816(10, mc10, ssse3_cache64)
LUMA_MC_816(10, mc20, sse2)
LUMA_MC_816(10, mc20, sse2_cache64)
LUMA_MC_816(10, mc20, ssse3_cache64)
LUMA_MC_816(10, mc30, sse2)
LUMA_MC_816(10, mc30, sse2_cache64)
LUMA_MC_816(10, mc30, ssse3_cache64)
LUMA_MC_816(10, mc01, sse2)
LUMA_MC_816(10, mc11, sse2)
LUMA_MC_816(10, mc21, sse2)
LUMA_MC_816(10, mc31, sse2)
LUMA_MC_816(10, mc02, sse2)
LUMA_MC_816(10, mc12, sse2)
LUMA_MC_816(10, mc22, sse2)
LUMA_MC_816(10, mc32, sse2)
LUMA_MC_816(10, mc03, sse2)
LUMA_MC_816(10, mc13, sse2)
LUMA_MC_816(10, mc23, sse2)
LUMA_MC_816(10, mc33, sse2)

#define QPEL16_OPMC(OP, MC, MMX)\
void ff_ ## OP ## _h264_qpel16_ ## MC ## _10_ ## MMX(uint8_t *dst, uint8_t *src, int stride){\
    ff_ ## OP ## _h264_qpel8_ ## MC ## _10_ ## MMX(dst   , src   , stride);\
    ff_ ## OP ## _h264_qpel8_ ## MC ## _10_ ## MMX(dst+16, src+16, stride);\
    src += 8*stride;\
    dst += 8*stride;\
    ff_ ## OP ## _h264_qpel8_ ## MC ## _10_ ## MMX(dst   , src   , stride);\
    ff_ ## OP ## _h264_qpel8_ ## MC ## _10_ ## MMX(dst+16, src+16, stride);\
}

#define QPEL16_OP(MC, MMX)\
QPEL16_OPMC(put, MC, MMX)\
QPEL16_OPMC(avg, MC, MMX)

#define QPEL16(MMX)\
QPEL16_OP(mc00, MMX)\
QPEL16_OP(mc01, MMX)\
QPEL16_OP(mc02, MMX)\
QPEL16_OP(mc03, MMX)\
QPEL16_OP(mc10, MMX)\
QPEL16_OP(mc11, MMX)\
QPEL16_OP(mc12, MMX)\
QPEL16_OP(mc13, MMX)\
QPEL16_OP(mc20, MMX)\
QPEL16_OP(mc21, MMX)\
QPEL16_OP(mc22, MMX)\
QPEL16_OP(mc23, MMX)\
QPEL16_OP(mc30, MMX)\
QPEL16_OP(mc31, MMX)\
QPEL16_OP(mc32, MMX)\
QPEL16_OP(mc33, MMX)

<<<<<<< HEAD
#if CONFIG_H264QPEL && ARCH_X86_32 && HAVE_YASM // ARCH_X86_64 implies sse2+
=======
#if ARCH_X86_32 && HAVE_YASM && CONFIG_H264QPEL // ARCH_X86_64 implies SSE2+
>>>>>>> 930e26a3
QPEL16(mmxext)
#endif<|MERGE_RESOLUTION|>--- conflicted
+++ resolved
@@ -1286,10 +1286,6 @@
 QPEL16_OP(mc32, MMX)\
 QPEL16_OP(mc33, MMX)
 
-<<<<<<< HEAD
-#if CONFIG_H264QPEL && ARCH_X86_32 && HAVE_YASM // ARCH_X86_64 implies sse2+
-=======
 #if ARCH_X86_32 && HAVE_YASM && CONFIG_H264QPEL // ARCH_X86_64 implies SSE2+
->>>>>>> 930e26a3
 QPEL16(mmxext)
 #endif