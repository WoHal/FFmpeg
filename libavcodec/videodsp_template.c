--- conflicted
+++ resolved
@@ -20,19 +20,11 @@
  */
 
 #include "bit_depth_template.c"
-<<<<<<< HEAD
-void FUNC(ff_emulated_edge_mc)(uint8_t *buf, ptrdiff_t buf_stride,
-                               const uint8_t *src, ptrdiff_t src_stride,
+void FUNC(ff_emulated_edge_mc)(uint8_t *buf, const uint8_t *src,
+                               ptrdiff_t buf_linesize,
+                               ptrdiff_t src_linesize,
                                int block_w, int block_h,
                                int src_x, int src_y, int w, int h)
-=======
-
-static void FUNC(ff_emulated_edge_mc)(uint8_t *buf, const uint8_t *src,
-                                      ptrdiff_t buf_linesize,
-                                      ptrdiff_t src_linesize,
-                                      int block_w, int block_h,
-                                      int src_x, int src_y, int w, int h)
->>>>>>> 458446ac
 {
     int x, y;
     int start_y, start_x, end_y, end_x;
@@ -41,19 +33,12 @@
         return;
 
     if (src_y >= h) {
-<<<<<<< HEAD
-        src -= src_y * src_stride;
-        src += (h - 1) * src_stride;
+        src -= src_y * src_linesize;
+        src += (h - 1) * src_linesize;
         src_y = h - 1;
     } else if (src_y <= -block_h) {
-        src -= src_y * src_stride;
-        src += (1 - block_h) * src_stride;
-=======
-        src  += (h - 1 - src_y) * src_linesize;
-        src_y = h - 1;
-    } else if (src_y <= -block_h) {
-        src  += (1 - block_h - src_y) * src_linesize;
->>>>>>> 458446ac
+        src -= src_y * src_linesize;
+        src += (1 - block_h) * src_linesize;
         src_y = 1 - block_h;
     }
     if (src_x >= w) {
@@ -72,40 +57,18 @@
     av_assert2(start_x < end_x && block_w);
 
     w    = end_x - start_x;
-<<<<<<< HEAD
-    src += start_y * src_stride + start_x * sizeof(pixel);
-=======
     src += start_y * src_linesize + start_x * sizeof(pixel);
->>>>>>> 458446ac
     buf += start_x * sizeof(pixel);
 
     // top
     for (y = 0; y < start_y; y++) {
         memcpy(buf, src, w * sizeof(pixel));
-<<<<<<< HEAD
-        buf += buf_stride;
-=======
         buf += buf_linesize;
->>>>>>> 458446ac
     }
 
     // copy existing part
     for (; y < end_y; y++) {
         memcpy(buf, src, w * sizeof(pixel));
-<<<<<<< HEAD
-        src += src_stride;
-        buf += buf_stride;
-    }
-
-    // bottom
-    src -= src_stride;
-    for (; y < block_h; y++) {
-        memcpy(buf, src, w * sizeof(pixel));
-        buf += buf_stride;
-    }
-
-    buf -= block_h * buf_stride + start_x * sizeof(pixel);
-=======
         src += src_linesize;
         buf += buf_linesize;
     }
@@ -118,7 +81,6 @@
     }
 
     buf -= block_h * buf_linesize + start_x * sizeof(pixel);
->>>>>>> 458446ac
     while (block_h--) {
         pixel *bufp = (pixel *) buf;
 
@@ -131,10 +93,6 @@
         for (x = end_x; x < block_w; x++) {
             bufp[x] = bufp[end_x - 1];
         }
-<<<<<<< HEAD
-        buf += buf_stride;
-=======
         buf += buf_linesize;
->>>>>>> 458446ac
     }
 }