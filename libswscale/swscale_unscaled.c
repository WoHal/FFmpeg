--- conflicted
+++ resolved
@@ -340,11 +340,7 @@
         if ((dstFormat == PIX_FMT_RGB32_1 || dstFormat == PIX_FMT_BGR32_1) && !isRGBA32(srcFormat))
             dstPtr += ALT32_CORR;
 
-<<<<<<< HEAD
-        if (dstStride[0]*srcBpp == srcStride[0]*dstBpp && srcStride[0] > 0 && !(srcStride[0]%srcBpp))
-=======
         if (dstStride[0]*srcBpp == srcStride[0]*dstBpp && srcStride[0] > 0 && !(srcStride[0] % srcBpp))
->>>>>>> 18cb40f0
             conv(srcPtr, dstPtr + dstStride[0]*srcSliceY, srcSliceH*srcStride[0]);
         else {
             int i;
