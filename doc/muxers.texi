@chapter Muxers
@c man begin MUXERS

Muxers are configured elements in FFmpeg which allow writing
multimedia streams to a particular type of file.

When you configure your FFmpeg build, all the supported muxers
are enabled by default. You can list all available muxers using the
configure option @code{--list-muxers}.

You can disable all the muxers with the configure option
@code{--disable-muxers} and selectively enable / disable single muxers
with the options @code{--enable-muxer=@var{MUXER}} /
@code{--disable-muxer=@var{MUXER}}.

The option @code{-formats} of the ff* tools will display the list of
enabled muxers.

A description of some of the currently available muxers follows.

@anchor{aiff}
@section aiff

Audio Interchange File Format muxer.

@subsection Options

It accepts the following options:

@table @option
@item write_id3v2
Enable ID3v2 tags writing when set to 1. Default is 0 (disabled).

@item id3v2_version
Select ID3v2 version to write. Currently only version 3 and 4 (aka.
ID3v2.3 and ID3v2.4) are supported. The default is version 4.

@end table

@anchor{crc}
@section crc

CRC (Cyclic Redundancy Check) testing format.

This muxer computes and prints the Adler-32 CRC of all the input audio
and video frames. By default audio frames are converted to signed
16-bit raw audio and video frames to raw video before computing the
CRC.

The output of the muxer consists of a single line of the form:
CRC=0x@var{CRC}, where @var{CRC} is a hexadecimal number 0-padded to
8 digits containing the CRC for all the decoded input frames.

See also the @ref{framecrc} muxer.

@subsection Examples

For example to compute the CRC of the input, and store it in the file
@file{out.crc}:
@example
ffmpeg -i INPUT -f crc out.crc
@end example

You can print the CRC to stdout with the command:
@example
ffmpeg -i INPUT -f crc -
@end example

You can select the output format of each frame with @command{ffmpeg} by
specifying the audio and video codec and format. For example to
compute the CRC of the input audio converted to PCM unsigned 8-bit
and the input video converted to MPEG-2 video, use the command:
@example
ffmpeg -i INPUT -c:a pcm_u8 -c:v mpeg2video -f crc -
@end example

@anchor{framecrc}
@section framecrc

Per-packet CRC (Cyclic Redundancy Check) testing format.

This muxer computes and prints the Adler-32 CRC for each audio
and video packet. By default audio frames are converted to signed
16-bit raw audio and video frames to raw video before computing the
CRC.

The output of the muxer consists of a line for each audio and video
packet of the form:
@example
@var{stream_index}, @var{packet_dts}, @var{packet_pts}, @var{packet_duration}, @var{packet_size}, 0x@var{CRC}
@end example

@var{CRC} is a hexadecimal number 0-padded to 8 digits containing the
CRC of the packet.

@subsection Examples

For example to compute the CRC of the audio and video frames in
@file{INPUT}, converted to raw audio and video packets, and store it
in the file @file{out.crc}:
@example
ffmpeg -i INPUT -f framecrc out.crc
@end example

To print the information to stdout, use the command:
@example
ffmpeg -i INPUT -f framecrc -
@end example

With @command{ffmpeg}, you can select the output format to which the
audio and video frames are encoded before computing the CRC for each
packet by specifying the audio and video codec. For example, to
compute the CRC of each decoded input audio frame converted to PCM
unsigned 8-bit and of each decoded input video frame converted to
MPEG-2 video, use the command:
@example
ffmpeg -i INPUT -c:a pcm_u8 -c:v mpeg2video -f framecrc -
@end example

See also the @ref{crc} muxer.

@anchor{framemd5}
@section framemd5

Per-packet MD5 testing format.

This muxer computes and prints the MD5 hash for each audio
and video packet. By default audio frames are converted to signed
16-bit raw audio and video frames to raw video before computing the
hash.

The output of the muxer consists of a line for each audio and video
packet of the form:
@example
@var{stream_index}, @var{packet_dts}, @var{packet_pts}, @var{packet_duration}, @var{packet_size}, @var{MD5}
@end example

@var{MD5} is a hexadecimal number representing the computed MD5 hash
for the packet.

@subsection Examples

For example to compute the MD5 of the audio and video frames in
@file{INPUT}, converted to raw audio and video packets, and store it
in the file @file{out.md5}:
@example
ffmpeg -i INPUT -f framemd5 out.md5
@end example

To print the information to stdout, use the command:
@example
ffmpeg -i INPUT -f framemd5 -
@end example

See also the @ref{md5} muxer.

@anchor{gif}
@section gif

Animated GIF muxer.

It accepts the following options:

@table @option
@item loop
Set the number of times to loop the output. Use @code{-1} for no loop, @code{0}
for looping indefinitely (default).

@item final_delay
Force the delay (expressed in centiseconds) after the last frame. Each frame
ends with a delay until the next frame. The default is @code{-1}, which is a
special value to tell the muxer to re-use the previous delay. In case of a
loop, you might want to customize this value to mark a pause for instance.
@end table

For example, to encode a gif looping 10 times, with a 5 seconds delay between
the loops:
@example
ffmpeg -i INPUT -loop 10 -final_delay 500 out.gif
@end example

Note 1: if you wish to extract the frames in separate GIF files, you need to
force the @ref{image2} muxer:
@example
ffmpeg -i INPUT -c:v gif -f image2 "out%d.gif"
@end example

Note 2: the GIF format has a very small time base: the delay between two frames
can not be smaller than one centi second.

@anchor{hls}
@section hls

Apple HTTP Live Streaming muxer that segments MPEG-TS according to
the HTTP Live Streaming (HLS) specification.

It creates a playlist file and numbered segment files. The output
filename specifies the playlist filename; the segment filenames
receive the same basename as the playlist, a sequential number and
a .ts extension.

For example, to convert an input file with @command{ffmpeg}:
@example
ffmpeg -i in.nut out.m3u8
@end example

See also the @ref{segment} muxer, which provides a more generic and
flexible implementation of a segmenter, and can be used to perform HLS
segmentation.

@subsection Options

This muxer supports the following options:

@table @option
@item hls_time @var{seconds}
Set the segment length in seconds. Default value is 2.

@item hls_list_size @var{size}
Set the maximum number of playlist entries. If set to 0 the list file
will contain all the segments. Default value is 5.

@item hls_wrap @var{wrap}
Set the number after which the segment filename number (the number
specified in each segment file) wraps. If set to 0 the number will be
never wrapped. Default value is 0.

This option is useful to avoid to fill the disk with many segment
files, and limits the maximum number of segment files written to disk
to @var{wrap}.

@item start_number @var{number}
Start the playlist sequence number from @var{number}. Default value is
0.

@item hls_base_url @var{baseurl}
Append @var{baseurl} to every entry in the playlist.
Useful to generate playlists with absolute paths.

Note that the playlist sequence number must be unique for each segment
and it is not to be confused with the segment filename sequence number
which can be cyclic, for example if the @option{wrap} option is
specified.
@end table

@anchor{ico}
@section ico

ICO file muxer.

Microsoft's icon file format (ICO) has some strict limitations that should be noted:

@itemize
@item
Size cannot exceed 256 pixels in any dimension

@item
Only BMP and PNG images can be stored

@item
If a BMP image is used, it must be one of the following pixel formats:
@example
BMP Bit Depth      FFmpeg Pixel Format
1bit               pal8
4bit               pal8
8bit               pal8
16bit              rgb555le
24bit              bgr24
32bit              bgra
@end example

@item
If a BMP image is used, it must use the BITMAPINFOHEADER DIB header

@item
If a PNG image is used, it must use the rgba pixel format
@end itemize

@anchor{image2}
@section image2

Image file muxer.

The image file muxer writes video frames to image files.

The output filenames are specified by a pattern, which can be used to
produce sequentially numbered series of files.
The pattern may contain the string "%d" or "%0@var{N}d", this string
specifies the position of the characters representing a numbering in
the filenames. If the form "%0@var{N}d" is used, the string
representing the number in each filename is 0-padded to @var{N}
digits. The literal character '%' can be specified in the pattern with
the string "%%".

If the pattern contains "%d" or "%0@var{N}d", the first filename of
the file list specified will contain the number 1, all the following
numbers will be sequential.

The pattern may contain a suffix which is used to automatically
determine the format of the image files to write.

For example the pattern "img-%03d.bmp" will specify a sequence of
filenames of the form @file{img-001.bmp}, @file{img-002.bmp}, ...,
@file{img-010.bmp}, etc.
The pattern "img%%-%d.jpg" will specify a sequence of filenames of the
form @file{img%-1.jpg}, @file{img%-2.jpg}, ..., @file{img%-10.jpg},
etc.

@subsection Examples

The following example shows how to use @command{ffmpeg} for creating a
sequence of files @file{img-001.jpeg}, @file{img-002.jpeg}, ...,
taking one image every second from the input video:
@example
ffmpeg -i in.avi -vsync 1 -r 1 -f image2 'img-%03d.jpeg'
@end example

Note that with @command{ffmpeg}, if the format is not specified with the
@code{-f} option and the output filename specifies an image file
format, the image2 muxer is automatically selected, so the previous
command can be written as:
@example
ffmpeg -i in.avi -vsync 1 -r 1 'img-%03d.jpeg'
@end example

Note also that the pattern must not necessarily contain "%d" or
"%0@var{N}d", for example to create a single image file
@file{img.jpeg} from the input video you can employ the command:
@example
ffmpeg -i in.avi -f image2 -frames:v 1 img.jpeg
@end example

The @option{strftime} option allows you to expand the filename with
date and time information. Check the documentation of
the @code{strftime()} function for the syntax.

For example to generate image files from the @code{strftime()}
"%Y-%m-%d_%H-%M-%S" pattern, the following @command{ffmpeg} command
can be used:
@example
ffmpeg -f v4l2 -r 1 -i /dev/video0 -f image2 -strftime 1 "%Y-%m-%d_%H-%M-%S.jpg"
@end example

@subsection Options

@table @option
@item start_number
Start the sequence from the specified number. Default value is 1. Must
be a non-negative number.

@item update
If set to 1, the filename will always be interpreted as just a
filename, not a pattern, and the corresponding file will be continuously
overwritten with new images. Default value is 0.

@item strftime
If set to 1, expand the filename with date and time information from
@code{strftime()}. Default value is 0.
@end table

The image muxer supports the .Y.U.V image file format. This format is
special in that that each image frame consists of three files, for
each of the YUV420P components. To read or write this image file format,
specify the name of the '.Y' file. The muxer will automatically open the
'.U' and '.V' files as required.

@section matroska

Matroska container muxer.

This muxer implements the matroska and webm container specs.

@subsection Metadata

The recognized metadata settings in this muxer are:

@table @option
@item title
Set title name provided to a single track.

@item language
Specify the language of the track in the Matroska languages form.

The language can be either the 3 letters bibliographic ISO-639-2 (ISO
639-2/B) form (like "fre" for French), or a language code mixed with a
country code for specialities in languages (like "fre-ca" for Canadian
French).

@item stereo_mode
Set stereo 3D video layout of two views in a single video track.

The following values are recognized:
@table @samp
@item mono
video is not stereo
@item left_right
Both views are arranged side by side, Left-eye view is on the left
@item bottom_top
Both views are arranged in top-bottom orientation, Left-eye view is at bottom
@item top_bottom
Both views are arranged in top-bottom orientation, Left-eye view is on top
@item checkerboard_rl
Each view is arranged in a checkerboard interleaved pattern, Left-eye view being first
@item checkerboard_lr
Each view is arranged in a checkerboard interleaved pattern, Right-eye view being first
@item row_interleaved_rl
Each view is constituted by a row based interleaving, Right-eye view is first row
@item row_interleaved_lr
Each view is constituted by a row based interleaving, Left-eye view is first row
@item col_interleaved_rl
Both views are arranged in a column based interleaving manner, Right-eye view is first column
@item col_interleaved_lr
Both views are arranged in a column based interleaving manner, Left-eye view is first column
@item anaglyph_cyan_red
All frames are in anaglyph format viewable through red-cyan filters
@item right_left
Both views are arranged side by side, Right-eye view is on the left
@item anaglyph_green_magenta
All frames are in anaglyph format viewable through green-magenta filters
@item block_lr
Both eyes laced in one Block, Left-eye view is first
@item block_rl
Both eyes laced in one Block, Right-eye view is first
@end table
@end table

For example a 3D WebM clip can be created using the following command line:
@example
ffmpeg -i sample_left_right_clip.mpg -an -c:v libvpx -metadata stereo_mode=left_right -y stereo_clip.webm
@end example

@subsection Options

This muxer supports the following options:

@table @option
@item reserve_index_space
By default, this muxer writes the index for seeking (called cues in Matroska
terms) at the end of the file, because it cannot know in advance how much space
to leave for the index at the beginning of the file. However for some use cases
-- e.g.  streaming where seeking is possible but slow -- it is useful to put the
index at the beginning of the file.

If this option is set to a non-zero value, the muxer will reserve a given amount
of space in the file header and then try to write the cues there when the muxing
finishes. If the available space does not suffice, muxing will fail. A safe size
for most use cases should be about 50kB per hour of video.

Note that cues are only written if the output is seekable and this option will
have no effect if it is not.
@end table

@anchor{md5}
@section md5

MD5 testing format.

This muxer computes and prints the MD5 hash of all the input audio
and video frames. By default audio frames are converted to signed
16-bit raw audio and video frames to raw video before computing the
hash.

The output of the muxer consists of a single line of the form:
MD5=@var{MD5}, where @var{MD5} is a hexadecimal number representing
the computed MD5 hash.

For example to compute the MD5 hash of the input converted to raw
audio and video, and store it in the file @file{out.md5}:
@example
ffmpeg -i INPUT -f md5 out.md5
@end example

You can print the MD5 to stdout with the command:
@example
ffmpeg -i INPUT -f md5 -
@end example

See also the @ref{framemd5} muxer.

@section mov, mp4, ismv

MOV/MP4/ISMV (Smooth Streaming) muxer.

The mov/mp4/ismv muxer supports fragmentation. Normally, a MOV/MP4
file has all the metadata about all packets stored in one location
(written at the end of the file, it can be moved to the start for
better playback by adding @var{faststart} to the @var{movflags}, or
using the @command{qt-faststart} tool). A fragmented
file consists of a number of fragments, where packets and metadata
about these packets are stored together. Writing a fragmented
file has the advantage that the file is decodable even if the
writing is interrupted (while a normal MOV/MP4 is undecodable if
it is not properly finished), and it requires less memory when writing
very long files (since writing normal MOV/MP4 files stores info about
every single packet in memory until the file is closed). The downside
is that it is less compatible with other applications.

@subsection Options

Fragmentation is enabled by setting one of the AVOptions that define
how to cut the file into fragments:

@table @option
@item -moov_size @var{bytes}
Reserves space for the moov atom at the beginning of the file instead of placing the
moov atom at the end. If the space reserved is insufficient, muxing will fail.
@item -movflags frag_keyframe
Start a new fragment at each video keyframe.
@item -frag_duration @var{duration}
Create fragments that are @var{duration} microseconds long.
@item -frag_size @var{size}
Create fragments that contain up to @var{size} bytes of payload data.
@item -movflags frag_custom
Allow the caller to manually choose when to cut fragments, by
calling @code{av_write_frame(ctx, NULL)} to write a fragment with
the packets written so far. (This is only useful with other
applications integrating libavformat, not from @command{ffmpeg}.)
@item -min_frag_duration @var{duration}
Don't create fragments that are shorter than @var{duration} microseconds long.
@end table

If more than one condition is specified, fragments are cut when
one of the specified conditions is fulfilled. The exception to this is
@code{-min_frag_duration}, which has to be fulfilled for any of the other
conditions to apply.

Additionally, the way the output file is written can be adjusted
through a few other options:

@table @option
@item -movflags empty_moov
Write an initial moov atom directly at the start of the file, without
describing any samples in it. Generally, an mdat/moov pair is written
at the start of the file, as a normal MOV/MP4 file, containing only
a short portion of the file. With this option set, there is no initial
mdat atom, and the moov atom only describes the tracks but has
a zero duration.

Files written with this option set do not work in QuickTime.
This option is implicitly set when writing ismv (Smooth Streaming) files.
@item -movflags separate_moof
Write a separate moof (movie fragment) atom for each track. Normally,
packets for all tracks are written in a moof atom (which is slightly
more efficient), but with this option set, the muxer writes one moof/mdat
pair for each track, making it easier to separate tracks.

This option is implicitly set when writing ismv (Smooth Streaming) files.
@item -movflags faststart
Run a second pass moving the index (moov atom) to the beginning of the file.
This operation can take a while, and will not work in various situations such
as fragmented output, thus it is not enabled by default.
@item -movflags rtphint
Add RTP hinting tracks to the output file.
@end table

@subsection Example

Smooth Streaming content can be pushed in real time to a publishing
point on IIS with this muxer. Example:
@example
ffmpeg -re @var{<normal input/transcoding options>} -movflags isml+frag_keyframe -f ismv http://server/publishingpoint.isml/Streams(Encoder1)
@end example

@section mp3

The MP3 muxer writes a raw MP3 stream with an ID3v2 header at the beginning and
optionally an ID3v1 tag at the end. ID3v2.3 and ID3v2.4 are supported, the
@code{id3v2_version} option controls which one is used. Setting
@code{id3v2_version} to 0 will disable the ID3v2 header completely. The legacy
ID3v1 tag is not written by default, but may be enabled with the
@code{write_id3v1} option.

The muxer may also write a Xing frame at the beginning, which contains the
number of frames in the file. It is useful for computing duration of VBR files.
The Xing frame is written if the output stream is seekable and if the
@code{write_xing} option is set to 1 (the default).

The muxer supports writing ID3v2 attached pictures (APIC frames). The pictures
are supplied to the muxer in form of a video stream with a single packet. There
can be any number of those streams, each will correspond to a single APIC frame.
The stream metadata tags @var{title} and @var{comment} map to APIC
@var{description} and @var{picture type} respectively. See
@url{http://id3.org/id3v2.4.0-frames} for allowed picture types.

Note that the APIC frames must be written at the beginning, so the muxer will
buffer the audio frames until it gets all the pictures. It is therefore advised
to provide the pictures as soon as possible to avoid excessive buffering.

Examples:

Write an mp3 with an ID3v2.3 header and an ID3v1 footer:
@example
ffmpeg -i INPUT -id3v2_version 3 -write_id3v1 1 out.mp3
@end example

To attach a picture to an mp3 file select both the audio and the picture stream
with @code{map}:
@example
ffmpeg -i input.mp3 -i cover.png -c copy -map 0 -map 1
-metadata:s:v title="Album cover" -metadata:s:v comment="Cover (Front)" out.mp3
@end example

Write a "clean" MP3 without any extra features:
@example
ffmpeg -i input.wav -write_xing 0 -id3v2_version 0 out.mp3
@end example

@section mpegts

MPEG transport stream muxer.

This muxer implements ISO 13818-1 and part of ETSI EN 300 468.

The recognized metadata settings in mpegts muxer are @code{service_provider}
and @code{service_name}. If they are not set the default for
@code{service_provider} is "FFmpeg" and the default for
@code{service_name} is "Service01".

@subsection Options

The muxer options are:

@table @option
@item -mpegts_original_network_id @var{number}
Set the original_network_id (default 0x0001). This is unique identifier
of a network in DVB. Its main use is in the unique identification of a
service through the path Original_Network_ID, Transport_Stream_ID.
@item -mpegts_transport_stream_id @var{number}
Set the transport_stream_id (default 0x0001). This identifies a
transponder in DVB.
@item -mpegts_service_id @var{number}
Set the service_id (default 0x0001) also known as program in DVB.
@item -mpegts_pmt_start_pid @var{number}
Set the first PID for PMT (default 0x1000, max 0x1f00).
@item -mpegts_start_pid @var{number}
Set the first PID for data packets (default 0x0100, max 0x0f00).
@item -mpegts_m2ts_mode @var{number}
Enable m2ts mode if set to 1. Default value is -1 which disables m2ts mode.
@item -muxrate @var{number}
Set a constant muxrate (default VBR).
<<<<<<< HEAD
@item -pes_payload_size @var{number}
Set minimum PES packet payload in bytes.
@item -mpegts_flags @var{flags}
Set flags (see below).
@item -mpegts_copyts @var{number}
Preserve original timestamps, if value is set to 1. Default value is -1, which
results in shifting timestamps so that they start from 0.
@item -tables_version @var{number}
Set PAT, PMT and SDT version (default 0, valid values are from 0 to 31, inclusively).
This option allows updating stream structure so that standard consumer may
detect the change. To do so, reopen output AVFormatContext (in case of API
usage) or restart ffmpeg instance, cyclically changing tables_version value:
@example
ffmpeg -i source1.ts -codec copy -f mpegts -tables_version 0 udp://1.1.1.1:1111
ffmpeg -i source2.ts -codec copy -f mpegts -tables_version 1 udp://1.1.1.1:1111
...
ffmpeg -i source3.ts -codec copy -f mpegts -tables_version 31 udp://1.1.1.1:1111
ffmpeg -i source1.ts -codec copy -f mpegts -tables_version 0 udp://1.1.1.1:1111
ffmpeg -i source2.ts -codec copy -f mpegts -tables_version 1 udp://1.1.1.1:1111
...
@end example
=======
@item -pcr_period @var{numer}
Override the default PCR retransmission time (default 20ms), ignored
if variable muxrate is selected.
>>>>>>> f121dbd9
@end table

Option mpegts_flags may take a set of such flags:

@table @option
@item resend_headers
Reemit PAT/PMT before writing the next packet.
@item latm
Use LATM packetization for AAC.
@end table

@subsection Example

@example
ffmpeg -i file.mpg -c copy \
     -mpegts_original_network_id 0x1122 \
     -mpegts_transport_stream_id 0x3344 \
     -mpegts_service_id 0x5566 \
     -mpegts_pmt_start_pid 0x1500 \
     -mpegts_start_pid 0x150 \
     -metadata service_provider="Some provider" \
     -metadata service_name="Some Channel" \
     -y out.ts
@end example

@section null

Null muxer.

This muxer does not generate any output file, it is mainly useful for
testing or benchmarking purposes.

For example to benchmark decoding with @command{ffmpeg} you can use the
command:
@example
ffmpeg -benchmark -i INPUT -f null out.null
@end example

Note that the above command does not read or write the @file{out.null}
file, but specifying the output file is required by the @command{ffmpeg}
syntax.

Alternatively you can write the command as:
@example
ffmpeg -benchmark -i INPUT -f null -
@end example

@section nut

@table @option
@item -syncpoints @var{flags}
Change the syncpoint usage in nut:
@table @option
@item @var{default} use the normal low-overhead seeking aids.
@item @var{none} do not use the syncpoints at all, reducing the overhead but making the stream non-seekable;
    Use of this option is not recommended, as the resulting files are very damage
    sensitive and seeking is not possible. Also in general the overhead from
    syncpoints is negligible. Note, -@code{write_index} 0 can be used to disable
    all growing data tables, allowing to mux endless streams with limited memory
    and wihout these disadvantages.
@item @var{timestamped} extend the syncpoint with a wallclock field.
@end table
The @var{none} and @var{timestamped} flags are experimental.
@item -write_index @var{bool}
Write index at the end, the default is to write an index.
@end table

@example
ffmpeg -i INPUT -f_strict experimental -syncpoints none - | processor
@end example

@section ogg

Ogg container muxer.

@table @option
@item -page_duration @var{duration}
Preferred page duration, in microseconds. The muxer will attempt to create
pages that are approximately @var{duration} microseconds long. This allows the
user to compromise between seek granularity and container overhead. The default
is 1 second. A value of 0 will fill all segments, making pages as large as
possible. A value of 1 will effectively use 1 packet-per-page in most
situations, giving a small seek granularity at the cost of additional container
overhead.
@end table

@anchor{segment}
@section segment, stream_segment, ssegment

Basic stream segmenter.

This muxer outputs streams to a number of separate files of nearly
fixed duration. Output filename pattern can be set in a fashion similar to
@ref{image2}.

@code{stream_segment} is a variant of the muxer used to write to
streaming output formats, i.e. which do not require global headers,
and is recommended for outputting e.g. to MPEG transport stream segments.
@code{ssegment} is a shorter alias for @code{stream_segment}.

Every segment starts with a keyframe of the selected reference stream,
which is set through the @option{reference_stream} option.

Note that if you want accurate splitting for a video file, you need to
make the input key frames correspond to the exact splitting times
expected by the segmenter, or the segment muxer will start the new
segment with the key frame found next after the specified start
time.

The segment muxer works best with a single constant frame rate video.

Optionally it can generate a list of the created segments, by setting
the option @var{segment_list}. The list type is specified by the
@var{segment_list_type} option. The entry filenames in the segment
list are set by default to the basename of the corresponding segment
files.

See also the @ref{hls} muxer, which provides a more specific
implementation for HLS segmentation.

@subsection Options

The segment muxer supports the following options:

@table @option
@item reference_stream @var{specifier}
Set the reference stream, as specified by the string @var{specifier}.
If @var{specifier} is set to @code{auto}, the reference is chosen
automatically. Otherwise it must be a stream specifier (see the ``Stream
specifiers'' chapter in the ffmpeg manual) which specifies the
reference stream. The default value is @code{auto}.

@item segment_format @var{format}
Override the inner container format, by default it is guessed by the filename
extension.

@item segment_list @var{name}
Generate also a listfile named @var{name}. If not specified no
listfile is generated.

@item segment_list_flags @var{flags}
Set flags affecting the segment list generation.

It currently supports the following flags:
@table @samp
@item cache
Allow caching (only affects M3U8 list files).

@item live
Allow live-friendly file generation.
@end table

@item segment_list_size @var{size}
Update the list file so that it contains at most the last @var{size}
segments. If 0 the list file will contain all the segments. Default
value is 0.

@item segment_list_entry_prefix @var{prefix}
Prepend @var{prefix} to each entry. Useful to generate absolute paths.
By default no prefix is applied.

@item segment_list_type @var{type}
Specify the format for the segment list file.

The following values are recognized:
@table @samp
@item flat
Generate a flat list for the created segments, one segment per line.

@item csv, ext
Generate a list for the created segments, one segment per line,
each line matching the format (comma-separated values):
@example
@var{segment_filename},@var{segment_start_time},@var{segment_end_time}
@end example

@var{segment_filename} is the name of the output file generated by the
muxer according to the provided pattern. CSV escaping (according to
RFC4180) is applied if required.

@var{segment_start_time} and @var{segment_end_time} specify
the segment start and end time expressed in seconds.

A list file with the suffix @code{".csv"} or @code{".ext"} will
auto-select this format.

@samp{ext} is deprecated in favor or @samp{csv}.

@item ffconcat
Generate an ffconcat file for the created segments. The resulting file
can be read using the FFmpeg @ref{concat} demuxer.

A list file with the suffix @code{".ffcat"} or @code{".ffconcat"} will
auto-select this format.

@item m3u8
Generate an extended M3U8 file, version 3, compliant with
@url{http://tools.ietf.org/id/draft-pantos-http-live-streaming}.

A list file with the suffix @code{".m3u8"} will auto-select this format.
@end table

If not specified the type is guessed from the list file name suffix.

@item segment_time @var{time}
Set segment duration to @var{time}, the value must be a duration
specification. Default value is "2". See also the
@option{segment_times} option.

Note that splitting may not be accurate, unless you force the
reference stream key-frames at the given time. See the introductory
notice and the examples below.

@item segment_time_delta @var{delta}
Specify the accuracy time when selecting the start time for a
segment, expressed as a duration specification. Default value is "0".

When delta is specified a key-frame will start a new segment if its
PTS satisfies the relation:
@example
PTS >= start_time - time_delta
@end example

This option is useful when splitting video content, which is always
split at GOP boundaries, in case a key frame is found just before the
specified split time.

In particular may be used in combination with the @file{ffmpeg} option
@var{force_key_frames}. The key frame times specified by
@var{force_key_frames} may not be set accurately because of rounding
issues, with the consequence that a key frame time may result set just
before the specified time. For constant frame rate videos a value of
1/(2*@var{frame_rate}) should address the worst case mismatch between
the specified time and the time set by @var{force_key_frames}.

@item segment_times @var{times}
Specify a list of split points. @var{times} contains a list of comma
separated duration specifications, in increasing order. See also
the @option{segment_time} option.

@item segment_frames @var{frames}
Specify a list of split video frame numbers. @var{frames} contains a
list of comma separated integer numbers, in increasing order.

This option specifies to start a new segment whenever a reference
stream key frame is found and the sequential number (starting from 0)
of the frame is greater or equal to the next value in the list.

@item segment_wrap @var{limit}
Wrap around segment index once it reaches @var{limit}.

@item segment_start_number @var{number}
Set the sequence number of the first segment. Defaults to @code{0}.

@item reset_timestamps @var{1|0}
Reset timestamps at the begin of each segment, so that each segment
will start with near-zero timestamps. It is meant to ease the playback
of the generated segments. May not work with some combinations of
muxers/codecs. It is set to @code{0} by default.

@item initial_offset @var{offset}
Specify timestamp offset to apply to the output packet timestamps. The
argument must be a time duration specification, and defaults to 0.
@end table

@subsection Examples

@itemize
@item
To remux the content of file @file{in.mkv} to a list of segments
@file{out-000.nut}, @file{out-001.nut}, etc., and write the list of
generated segments to @file{out.list}:
@example
ffmpeg -i in.mkv -codec copy -map 0 -f segment -segment_list out.list out%03d.nut
@end example

@item
As the example above, but segment the input file according to the split
points specified by the @var{segment_times} option:
@example
ffmpeg -i in.mkv -codec copy -map 0 -f segment -segment_list out.csv -segment_times 1,2,3,5,8,13,21 out%03d.nut
@end example

@item
As the example above, but use the @command{ffmpeg} @option{force_key_frames}
option to force key frames in the input at the specified location, together
with the segment option @option{segment_time_delta} to account for
possible roundings operated when setting key frame times.
@example
ffmpeg -i in.mkv -force_key_frames 1,2,3,5,8,13,21 -codec:v mpeg4 -codec:a pcm_s16le -map 0 \
-f segment -segment_list out.csv -segment_times 1,2,3,5,8,13,21 -segment_time_delta 0.05 out%03d.nut
@end example
In order to force key frames on the input file, transcoding is
required.

@item
Segment the input file by splitting the input file according to the
frame numbers sequence specified with the @option{segment_frames} option:
@example
ffmpeg -i in.mkv -codec copy -map 0 -f segment -segment_list out.csv -segment_frames 100,200,300,500,800 out%03d.nut
@end example

@item
To convert the @file{in.mkv} to TS segments using the @code{libx264}
and @code{libfaac} encoders:
@example
ffmpeg -i in.mkv -map 0 -codec:v libx264 -codec:a libfaac -f ssegment -segment_list out.list out%03d.ts
@end example

@item
Segment the input file, and create an M3U8 live playlist (can be used
as live HLS source):
@example
ffmpeg -re -i in.mkv -codec copy -map 0 -f segment -segment_list playlist.m3u8 \
-segment_list_flags +live -segment_time 10 out%03d.mkv
@end example
@end itemize

@section smoothstreaming

Smooth Streaming muxer generates a set of files (Manifest, chunks) suitable for serving with conventional web server.

@table @option
@item window_size
Specify the number of fragments kept in the manifest. Default 0 (keep all).

@item extra_window_size
Specify the number of fragments kept outside of the manifest before removing from disk. Default 5.

@item lookahead_count
Specify the number of lookahead fragments. Default 2.

@item min_frag_duration
Specify the minimum fragment duration (in microseconds). Default 5000000.

@item remove_at_exit
Specify whether to remove all fragments when finished. Default 0 (do not remove).

@end table

@section tee

The tee muxer can be used to write the same data to several files or any
other kind of muxer. It can be used, for example, to both stream a video to
the network and save it to disk at the same time.

It is different from specifying several outputs to the @command{ffmpeg}
command-line tool because the audio and video data will be encoded only once
with the tee muxer; encoding can be a very expensive process. It is not
useful when using the libavformat API directly because it is then possible
to feed the same packets to several muxers directly.

The slave outputs are specified in the file name given to the muxer,
separated by '|'. If any of the slave name contains the '|' separator,
leading or trailing spaces or any special character, it must be
escaped (see @ref{quoting_and_escaping,,the "Quoting and escaping"
section in the ffmpeg-utils(1) manual,ffmpeg-utils}).

Muxer options can be specified for each slave by prepending them as a list of
@var{key}=@var{value} pairs separated by ':', between square brackets. If
the options values contain a special character or the ':' separator, they
must be escaped; note that this is a second level escaping.

The following special options are also recognized:
@table @option
@item f
Specify the format name. Useful if it cannot be guessed from the
output name suffix.

@item bsfs[/@var{spec}]
Specify a list of bitstream filters to apply to the specified
output.

It is possible to specify to which streams a given bitstream filter
applies, by appending a stream specifier to the option separated by
@code{/}. @var{spec} must be a stream specifier (see @ref{Format
stream specifiers}).  If the stream specifier is not specified, the
bitstream filters will be applied to all streams in the output.

Several bitstream filters can be specified, separated by ",".

@item select
Select the streams that should be mapped to the slave output,
specified by a stream specifier. If not specified, this defaults to
all the input streams.
@end table

@subsection Examples

@itemize
@item
Encode something and both archive it in a WebM file and stream it
as MPEG-TS over UDP (the streams need to be explicitly mapped):
@example
ffmpeg -i ... -c:v libx264 -c:a mp2 -f tee -map 0:v -map 0:a
  "archive-20121107.mkv|[f=mpegts]udp://10.0.1.255:1234/"
@end example

@item
Use @command{ffmpeg} to encode the input, and send the output
to three different destinations. The @code{dump_extra} bitstream
filter is used to add extradata information to all the output video
keyframes packets, as requested by the MPEG-TS format. The select
option is applied to @file{out.aac} in order to make it contain only
audio packets.
@example
ffmpeg -i ... -map 0 -flags +global_header -c:v libx264 -c:a aac -strict experimental
       -f tee "[bsfs/v=dump_extra]out.ts|[movflags=+faststart]out.mp4|[select=a]out.aac"
@end example

@item
As below, but select only stream @code{a:1} for the audio output. Note
that a second level escaping must be performed, as ":" is a special
character used to separate options.
@example
ffmpeg -i ... -map 0 -flags +global_header -c:v libx264 -c:a aac -strict experimental
       -f tee "[bsfs/v=dump_extra]out.ts|[movflags=+faststart]out.mp4|[select=\'a:1\']out.aac"
@end example
@end itemize

Note: some codecs may need different options depending on the output format;
the auto-detection of this can not work with the tee muxer. The main example
is the @option{global_header} flag.

@c man end MUXERS<|MERGE_RESOLUTION|>--- conflicted
+++ resolved
@@ -638,7 +638,9 @@
 Enable m2ts mode if set to 1. Default value is -1 which disables m2ts mode.
 @item -muxrate @var{number}
 Set a constant muxrate (default VBR).
-<<<<<<< HEAD
+@item -pcr_period @var{numer}
+Override the default PCR retransmission time (default 20ms), ignored
+if variable muxrate is selected.
 @item -pes_payload_size @var{number}
 Set minimum PES packet payload in bytes.
 @item -mpegts_flags @var{flags}
@@ -660,11 +662,6 @@
 ffmpeg -i source2.ts -codec copy -f mpegts -tables_version 1 udp://1.1.1.1:1111
 ...
 @end example
-=======
-@item -pcr_period @var{numer}
-Override the default PCR retransmission time (default 20ms), ignored
-if variable muxrate is selected.
->>>>>>> f121dbd9
 @end table
 
 Option mpegts_flags may take a set of such flags:
